--- conflicted
+++ resolved
@@ -48,8 +48,6 @@
         VNP_URL: Joi.string().uri().required(),
         VNP_RETURN_URL: Joi.string().uri().required(),
         VNP_IPN_URL: Joi.string().uri().optional(),
-<<<<<<< HEAD
-=======
 
         // SmartCA validation (optional in case not configured)
         SMARTCA_BASE_URL: Joi.string().uri().optional(),
@@ -65,7 +63,6 @@
         OID_MESSAGE_DIGEST: Joi.string().optional(),
         OID_SIGNING_TIME: Joi.string().optional(),
         OID_SIGNING_CERT_V2: Joi.string().optional(),
->>>>>>> ab8d53d1
       }),
     }),
     AuthModule,
