import {
  BadRequestException,
  Injectable,
  NotFoundException,
  Inject,
  forwardRef,
} from '@nestjs/common';
import { InjectRepository } from '@nestjs/typeorm';
import { Repository } from 'typeorm';
import { zonedTimeToUtc } from 'date-fns-tz';
import { Booking } from './entities/booking.entity';
import { CreateBookingDto } from './dto/create-booking.dto';
import { UpdateBookingDto } from './dto/update-booking.dto';
import { FilterBookingDto, BookingCondition } from './dto/filter-booking.dto';
import { BookingStatus } from '../common/enums/booking-status.enum';
import { ResponseCommon } from 'src/common/dto/response.dto';
import { Contract } from '../contract/entities/contract.entity';
import { ContractService } from '../contract/contract.service';
import { ContractStatusEnum } from '../common/enums/contract-status.enum';
import {
  VN_TZ,
  addDaysVN,
  addHoursVN,
  vnNow,
  formatVN,
} from '../../common/datetime';
import { SmartCAService } from '../smartca/smartca.service';
import { S3StorageService } from '../s3-storage/s3-storage.service';
import { InvoiceService } from '../invoice/invoice.service';
import { PdfFillService, PdfTemplateType } from '../contract/pdf-fill.service';
import { PropertyTypeEnum } from '../common/enums/property-type.enum';
import { Property } from '../property/entities/property.entity';
import { Room } from '../property/entities/room.entity';
import { User } from '../user/entities/user.entity';
import { RoleEnum } from '../common/enums/role.enum';

@Injectable()
export class BookingService {
  constructor(
    @InjectRepository(Booking)
    private bookingRepository: Repository<Booking>,
    @InjectRepository(Contract)
    private contractRepository: Repository<Contract>,
    @InjectRepository(Property)
    private propertyRepository: Repository<Property>,
    @InjectRepository(Room)
    private roomRepository: Repository<Room>,
    @InjectRepository(User)
    private userRepository: Repository<User>,
    private contractService: ContractService,
    private smartcaService: SmartCAService,
    private s3StorageService: S3StorageService,
    private pdfFillService: PdfFillService,
    @Inject(forwardRef(() => InvoiceService))
    private invoiceService: InvoiceService,
  ) {}

  async create(
    dto: CreateBookingDto,
    tenantId: string,
  ): Promise<ResponseCommon<Booking>> {
    // Validate input: either propertyId or roomId must be provided
    if (!dto.propertyId && !dto.roomId) {
<<<<<<< HEAD
      throw new BadRequestException(
        'Either propertyId or roomId must be provided',
      );
=======
      throw new BadRequestException('Either propertyId or roomId must be provided');
>>>>>>> 02226797
    }

    if (dto.propertyId && dto.roomId) {
      throw new BadRequestException('Cannot provide both propertyId and roomId');
    }

    let property: Property;
    let room: Room | undefined;

    if (dto.propertyId) {
      // HOUSING/APARTMENT: Book entire property
      const foundProperty = await this.propertyRepository.findOne({
        where: { id: dto.propertyId },
        relations: ['landlord'],
      });

      if (!foundProperty) {
        throw new NotFoundException(`Property with id ${dto.propertyId} not found`);
      }

      if (foundProperty.isVisible === true) {
        throw new BadRequestException('Property is not already booked');
      }

      if (foundProperty.type === PropertyTypeEnum.BOARDING) {
        throw new BadRequestException('For BOARDING property, use roomId instead of propertyId');
      }

      property = foundProperty;
    } else {
      // BOARDING: Book specific room
      const foundRoom = await this.roomRepository.findOne({
        where: { id: dto.roomId },
        relations: ['property', 'property.landlord'],
      });

      if (!foundRoom) {
        throw new NotFoundException(`Room with id ${dto.roomId} not found`);
      }

      if (foundRoom.isVisible === true) {
        throw new BadRequestException('Room is not already booked');
      }

      if (foundRoom.property.type !== PropertyTypeEnum.BOARDING) {
        throw new BadRequestException('roomId can only be used for BOARDING property type');
      }

      room = foundRoom;
      property = foundRoom.property;
    }

    const booking = this.bookingRepository.create({
      tenant: { id: tenantId },
      property: { id: property.id },
      room: room ? { id: room.id } : undefined,
      status: BookingStatus.PENDING_LANDLORD,
    });

    const saved = await this.bookingRepository.save(booking);
    return new ResponseCommon(200, 'SUCCESS', saved);
  }

  async landlordApprove(
    id: string,
    userId: string,
    signingOption?: string,
  ): Promise<ResponseCommon<Booking>> {
    const booking = await this.loadBookingOrThrow(id);
    this.ensureStatus(booking, [BookingStatus.PENDING_LANDLORD]);
<<<<<<< HEAD
=======

>>>>>>> 02226797
    // Ensure contract exists before landlord signing
    const contract = await this.ensureContractForBooking(booking);
    if (!contract) {
      throw new BadRequestException('Failed to create or retrieve contract for landlord approval');
    }

    let signedPdfPresignedUrl: string | undefined;
    let keyUrl: string | undefined;

    try {
      // Determine appropriate PDF template based on property type
      const pdfTemplate = this.determinePdfTemplate(booking);

      // Build field values from booking information
      const fieldValues = this.buildPdfFieldValues(booking);

      // Fill PDF template with booking information and FLATTEN before signing
      // NOTE: according to the signing flow, the PDF must be flattened first
      const pdfBuffer = await this.pdfFillService.fillPdfTemplate(
        fieldValues,
        pdfTemplate,
        true, // flatten before signing
      );

      const landlord = await this.userRepository.findOne({ where: { id: userId } });

<<<<<<< HEAD
      const landlord = await this.userRepository.findOne({
        where: { id: userId },
      });

=======
>>>>>>> 02226797
      // Landlord signs the contract (signatureIndex: 0)
      const signResult = await this.smartcaService.signPdfOneShot({
        pdfBuffer,
        signatureIndex: 0,
        userIdOverride: (signingOption ?? 'SELF_CA').toUpperCase() === 'SELF_CA' ? userId : landlord?.CCCD,
        contractId: contract.id,
        intervalMs: 2000,
        timeoutMs: 120000,
        reason: 'Landlord Contract Approval',
        location: 'Vietnam',
        contactInfo: '',
        signerName: 'Landlord Digital Signature',
        creator: 'SmartCA VNPT 2025',
        signingOption: signingOption ?? 'SELF_CA',
      });

      if (!signResult.success) {
        throw new BadRequestException(`Landlord signing failed: ${signResult.error}`);
      }

      // Save transaction ID for landlord signing (signatureIndex: 0)
      if (signResult.transactionId) {
        await this.contractService.updateSignatureTransactionId(
          contract.id,
          signResult.transactionId,
          0,
        );
      }

      // Upload the signed PDF to S3
      if (signResult.signedPdf) {
        try {
          const uploadResult = await this.s3StorageService.uploadContractPdf(signResult.signedPdf, {
            contractId: contract.id,
            role: 'LANDLORD',
            signatureIndex: 0,
            metadata: {
              bookingId: booking.id,
              transactionId: signResult.transactionId || '',
              docId: signResult.docId || '',
              uploadedBy: 'system',
              signedAt: new Date().toISOString(),
            },
          });

          keyUrl = uploadResult.url;

          // Generate presigned URL for 5 minutes access
          signedPdfPresignedUrl = await this.s3StorageService.getPresignedGetUrl(uploadResult.key, 300);
        } catch (uploadError) {
          console.error('[LandlordApprove] ⚠️ Failed to upload PDF to S3:', uploadError);
        }
      }
    } catch (error) {
      console.error('[LandlordApprove] ❌ Landlord approval failed:', error);
      throw new BadRequestException(
        `Failed to complete landlord approval: ${error instanceof Error ? error.message : 'Unknown error'}`,
      );
    }

    if (contract) {
      booking.contract = contract;
      booking.contractId = contract.id;
    }

    if (!keyUrl) {
      throw new BadRequestException('Failed to upload signed PDF to storage');
    }

    // Update contract status to PENDING_SIGNATURE and integrate with blockchain
    try {
      await this.contractService.markPendingSignatureWithBlockchain(contract.id, keyUrl);
    } catch (error) {
      console.error('[LandlordApprove] ❌ Failed to mark contract as pending signature:', error);
      // Still continue with the process even if blockchain integration fails
      contract.contractFileUrl = keyUrl;
      await this.contractRepository.save(contract);
    }

    // After successful signing, update booking status
    booking.status = BookingStatus.PENDING_SIGNATURE;
    const saved = await this.bookingRepository.save(booking);
    await this.updateVisibilityAfterApproval(booking);

    // Return response with presigned URL
    const response = {
      ...saved,
      signedPdfUrl: signedPdfPresignedUrl, // 5-minute expiry URL
    };

    return new ResponseCommon(200, 'SUCCESS', response);
  }

  // Landlord rejects a booking
  async landlordReject(id: string): Promise<ResponseCommon<Booking>> {
    const booking = await this.loadBookingOrThrow(id);
    if (
      booking.status === BookingStatus.CANCELLED ||
      booking.status === BookingStatus.REJECTED
    ) {
      return new ResponseCommon(200, 'SUCCESS', booking);
    }
    booking.status = BookingStatus.REJECTED;
    await this.cancelContractIfExists(booking);
    const saved = await this.bookingRepository.save(booking);
    return new ResponseCommon(200, 'SUCCESS', saved);
  }

  async tenantSign(
    id: string,
    userId: string,
    signingOption?: string,
    depositDeadlineHours = 24,
  ): Promise<ResponseCommon<Booking>> {
    const booking = await this.loadBookingOrThrow(id);
    this.ensureStatus(booking, [BookingStatus.PENDING_SIGNATURE]);

    const contract = await this.ensureContractForBooking(booking);
    if (!contract) {
      throw new BadRequestException(
        'Failed to create or retrieve contract for tenant signing',
      );
    }

    if (!contract.contractFileUrl) {
      throw new BadRequestException(
        'Contract file URL not found. Landlord must sign first.',
      );
    }

    let signedPdfPresignedUrl: string | undefined;

    try {
      // 1. Download landlord-signed PDF from S3
      const s3Key = this.s3StorageService.extractKeyFromUrl(
        contract.contractFileUrl,
      );
      const landlordSignedPdf = await this.s3StorageService.downloadFile(s3Key);

      const tenant = await this.userRepository.findOne({
        where: { id: userId },
      });
      // 2. Tenant signs the PDF (signatureIndex: 1)
      const signResult = await this.smartcaService.signPdfOneShot({
        pdfBuffer: landlordSignedPdf,
        signatureIndex: 1, // Tenant signature index
        userIdOverride: (signingOption ?? 'SELF_CA').toUpperCase() === 'SELF_CA' ? userId : tenant?.CCCD,
        contractId: contract.id,
        intervalMs: 2000,
        timeoutMs: 120000,
        reason: 'Tenant Contract Acceptance',
        location: 'Vietnam',
        contactInfo: '',
        signerName: 'Tenant Digital Signature',
        creator: 'SmartCA VNPT 2025',
        signingOption: signingOption ?? 'SELF_CA',
      });

      if (!signResult.success) {
        throw new BadRequestException(
          `Tenant signing failed: ${signResult.error}`,
        );
      }

      // Save transaction ID for tenant signing (signatureIndex: 1)
      if (signResult.transactionId) {
        await this.contractService.updateSignatureTransactionId(
          contract.id,
          signResult.transactionId,
          1, // TENANT signatureIndex
        );
      }

      // 3. Upload the fully-signed PDF to S3
      if (signResult.signedPdf) {
        const uploadResult = await this.s3StorageService.uploadContractPdf(
          signResult.signedPdf,
          {
            contractId: contract.id,
            role: 'TENANT',
            signatureIndex: 1,
            metadata: {
              bookingId: booking.id,
              transactionId: signResult.transactionId || '',
              docId: signResult.docId || '',
              uploadedBy: 'system',
              signedAt: new Date().toISOString(),
              fullySignedContract: 'true',
            },
          },
        );

        // 4. Generate presigned URL for response
        signedPdfPresignedUrl = await this.s3StorageService.getPresignedGetUrl(
          uploadResult.key,
          300, // 5 minutes
        );

        if (signResult.transactionId) {
          contract.transactionIdTenantSign = signResult.transactionId;
        }

        // Update contract with new URL (fully-signed PDF) and save
        contract.contractFileUrl = uploadResult.url;
        await this.contractRepository.save(contract);
      }
    } catch (error) {
      console.error('[TenantSign] ❌ Tenant signing failed:', error);
      throw new BadRequestException(
        `Failed to complete tenant signing: ${error instanceof Error ? error.message : 'Unknown error'}`,
      );
    }

    // After successful tenant signing, update booking status
    booking.status = BookingStatus.AWAITING_DEPOSIT;
    const signedAt = vnNow();
    booking.signedAt = signedAt;
    booking.escrowDepositDueAt = addHoursVN(signedAt, depositDeadlineHours);
    booking.landlordEscrowDepositDueAt = addHoursVN(
      signedAt,
      depositDeadlineHours,
    );
    booking.firstRentDueAt = addHoursVN(signedAt, depositDeadlineHours * 3);

    if (contract) {
      booking.contract = contract;
      booking.contractId = contract.id;
    }

    const saved = await this.bookingRepository.save(booking);
    if (contract) {
      await this.markContractSigned(contract.id);
    }
    const refreshed = await this.loadBookingOrThrow(saved.id);

    // Return response with presigned URL to fully-signed PDF
    const response = {
      ...refreshed,
      signedPdfUrl: signedPdfPresignedUrl, // 5-minute expiry URL to fully-signed PDF
    };

    return new ResponseCommon(200, 'SUCCESS', response);
  }

  // Gọi khi IPN ký quỹ Người thuê thành công
  async markTenantDepositFunded(id: string): Promise<ResponseCommon<Booking>> {
    const booking = await this.loadBookingOrThrow(id);
    if (booking.escrowDepositFundedAt) {
      return new ResponseCommon(200, 'SUCCESS', booking);
    }
    this.ensureStatus(booking, [
      BookingStatus.AWAITING_DEPOSIT,
      BookingStatus.ESCROW_FUNDED_L,
    ]);
    booking.escrowDepositFundedAt = vnNow();
    if (booking.landlordEscrowDepositFundedAt) {
      await this.maybeMarkDualEscrowFunded(booking);
    } else {
      booking.status = BookingStatus.ESCROW_FUNDED_T;
    }
    const saved = await this.bookingRepository.save(booking);
    return new ResponseCommon(200, 'SUCCESS', saved);
  }

  // Gọi khi IPN ký quỹ Chủ nhà thành công
  async markLandlordDepositFunded(
    id: string,
  ): Promise<ResponseCommon<Booking>> {
    const booking = await this.loadBookingOrThrow(id);
    if (booking.landlordEscrowDepositFundedAt) {
      return new ResponseCommon(200, 'SUCCESS', booking);
    }
    this.ensureStatus(booking, [
      BookingStatus.AWAITING_DEPOSIT,
      BookingStatus.ESCROW_FUNDED_T,
    ]);
    booking.landlordEscrowDepositFundedAt = vnNow();
    if (booking.escrowDepositFundedAt) {
      await this.maybeMarkDualEscrowFunded(booking);
    } else {
      booking.status = BookingStatus.ESCROW_FUNDED_L;
    }
    const saved = await this.bookingRepository.save(booking);
    return new ResponseCommon(200, 'SUCCESS', saved);
  }

  // Gọi khi thanh toán kỳ đầu thành công (IPN vnpay hoặc ví)
  async markFirstRentPaid(id: string): Promise<ResponseCommon<Booking>> {
    const booking = await this.loadBookingOrThrow(id);
    if (booking.firstRentPaidAt) {
      return new ResponseCommon(200, 'SUCCESS', booking);
    }
    this.ensureStatus(booking, [BookingStatus.DUAL_ESCROW_FUNDED]);
    booking.status = BookingStatus.READY_FOR_HANDOVER;
    booking.firstRentPaidAt = vnNow();
    const saved = await this.bookingRepository.save(booking);
    return new ResponseCommon(200, 'SUCCESS', saved);
  }

  async handover(id: string): Promise<ResponseCommon<Booking>> {
    const booking = await this.loadBookingOrThrow(id);
    this.ensureStatus(booking, [BookingStatus.READY_FOR_HANDOVER]);
    booking.status = BookingStatus.ACTIVE;
    const handoverAt = vnNow();
    booking.handoverAt = handoverAt;
    booking.activatedAt = handoverAt;
    const saved = await this.bookingRepository.save(booking);
    await this.activateContractIfPossible(booking);
    const refreshed = await this.loadBookingOrThrow(saved.id);
    return new ResponseCommon(200, 'SUCCESS', refreshed);
  }

  async startSettlement(id: string): Promise<ResponseCommon<Booking>> {
    const booking = await this.loadBookingOrThrow(id);
    this.ensureStatus(booking, [BookingStatus.ACTIVE]);
    booking.status = BookingStatus.SETTLEMENT_PENDING;
    const saved = await this.bookingRepository.save(booking);
    return new ResponseCommon(200, 'SUCCESS', saved);
  }

  async closeSettled(id: string): Promise<ResponseCommon<Booking>> {
    const booking = await this.loadBookingOrThrow(id);
    this.ensureStatus(booking, [BookingStatus.SETTLEMENT_PENDING]);
    booking.status = BookingStatus.SETTLED;
    booking.closedAt = vnNow();
    const saved = await this.bookingRepository.save(booking);
    await this.completeContractIfPossible(booking);
    const refreshed = await this.loadBookingOrThrow(saved.id);
    return new ResponseCommon(200, 'SUCCESS', refreshed);
  }

  async updateMeta(
    id: string,
    dto: UpdateBookingDto,
  ): Promise<ResponseCommon<Booking>> {
    const booking = await this.loadBookingOrThrow(id);
    if (dto.escrowDepositDueAt)
      booking.escrowDepositDueAt = this.parseInput(dto.escrowDepositDueAt);
    if (dto.firstRentDueAt)
      booking.firstRentDueAt = this.parseInput(dto.firstRentDueAt);
    if (dto.status) booking.status = dto.status; // dùng thận trọng
    const saved = await this.bookingRepository.save(booking);
    return new ResponseCommon(200, 'SUCCESS', saved);
  }

  async cancelOverdueDeposits(
    now = vnNow(),
  ): Promise<ResponseCommon<{ cancelled: number }>> {
    const bookings = await this.bookingRepository.find({
      where: { status: BookingStatus.AWAITING_DEPOSIT },
    });
    let cancelled = 0;
    for (const booking of bookings) {
      const tenantLate =
        !booking.escrowDepositFundedAt &&
        booking.escrowDepositDueAt &&
        booking.escrowDepositDueAt < now;
      const landlordLate =
        !booking.landlordEscrowDepositFundedAt &&
        booking.landlordEscrowDepositDueAt &&
        booking.landlordEscrowDepositDueAt < now;
      if (tenantLate || landlordLate) {
        booking.status = BookingStatus.CANCELLED;
        await this.bookingRepository.save(booking);
        cancelled += 1;
      }
    }
    return new ResponseCommon(200, 'SUCCESS', { cancelled });
  }

  private async loadBookingOrThrow(id: string): Promise<Booking> {
    const booking = await this.bookingRepository.findOne({
      where: { id },
      relations: [
        'tenant',
        'property',
        'property.landlord',
        'room',
        'room.roomType',
        'contract',
      ],
    });
    if (!booking) throw new NotFoundException('Booking not found');
    console.log(booking);
    return booking;
  }

  async findOne(id: string): Promise<ResponseCommon<Booking>> {
    const booking = await this.loadBookingOrThrow(id);
    return new ResponseCommon(200, 'SUCCESS', booking);
  }

  async findAll(): Promise<ResponseCommon<Booking[]>> {
    const bookings = await this.bookingRepository.find({
      relations: ['tenant', 'property'],
    });
    return new ResponseCommon(200, 'SUCCESS', bookings);
  }

  async filterBookings(
    dto: FilterBookingDto,
    userId: string,
  ): Promise<ResponseCommon<Booking[]>> {
    const { condition, status } = dto;

    const queryBuilder = this.bookingRepository
      .createQueryBuilder('booking')
      .leftJoinAndSelect('booking.tenant', 'tenant')
      .leftJoinAndSelect('booking.property', 'property')
      .leftJoinAndSelect('property.landlord', 'landlord')
      .leftJoinAndSelect('booking.contract', 'contract');

    const user = await this.userRepository.findOne({
      where: { id: userId },
      relations: ['account'],
    });

    if (!user) {
      throw new NotFoundException('User not found');
    }
    const roles = user.account.roles;
    // Filter by tenantId
    if (roles.includes(RoleEnum.TENANT)) {
      queryBuilder.andWhere('tenant.id = :tenantId', { tenantId: user.id });
    }

    // Filter by landlordId
    if (roles.includes(RoleEnum.LANDLORD)) {
      queryBuilder.andWhere('property.landlord.id = :landlordId', {
        landlordId: user.id,
      });
    }

    if (status) {
      queryBuilder.andWhere('booking.status = :status', { status });
    }

    // Filter by condition
    if (condition) {
      switch (condition) {
        case BookingCondition.NOT_APPROVED_YET:
          queryBuilder.andWhere('booking.status = :status', {
            status: BookingStatus.PENDING_LANDLORD,
          });
          break;
        case BookingCondition.NOT_APPROVED:
          queryBuilder.andWhere('booking.status = :status', {
            status: BookingStatus.REJECTED,
          });
          break;
        case BookingCondition.APPROVED:
          queryBuilder.andWhere('booking.status NOT IN (:...statuses)', {
            statuses: [
              BookingStatus.PENDING_LANDLORD,
              BookingStatus.REJECTED,
              BookingStatus.CANCELLED,
            ],
          });
          break;
      }
    }
    // add relations for room
    queryBuilder.leftJoinAndSelect('booking.room', 'room');
    queryBuilder.leftJoinAndSelect('room.roomType', 'roomType');
    queryBuilder.orderBy('booking.createdAt', 'DESC');

    const bookings = await queryBuilder.getMany();
    return new ResponseCommon(200, 'SUCCESS', bookings);
  }

  /**
   * Helper cho các service khác (Payment/IPN) đánh dấu mốc theo tenant + property
   */
  async markTenantDepositFundedByTenantAndProperty(
    tenantId: string,
    propertyId: string,
  ): Promise<ResponseCommon<Booking>> {
    const booking = await this.findLatestByTenantAndProperty(
      tenantId,
      propertyId,
    );
    if (!booking)
      throw new NotFoundException('Booking not found for tenant/property');
    return this.markTenantDepositFunded(booking.id);
  }

  async markLandlordDepositFundedByTenantAndProperty(
    tenantId: string,
    propertyId: string,
  ): Promise<ResponseCommon<Booking>> {
    const booking = await this.findLatestByTenantAndProperty(
      tenantId,
      propertyId,
    );
    if (!booking)
      throw new NotFoundException('Booking not found for tenant/property');
    return this.markLandlordDepositFunded(booking.id);
  }

  async markFirstRentPaidByTenantAndProperty(
    tenantId: string,
    propertyId: string,
  ): Promise<ResponseCommon<Booking>> {
    const booking = await this.findLatestByTenantAndProperty(
      tenantId,
      propertyId,
    );
    if (!booking)
      throw new NotFoundException('Booking not found for tenant/property');
    return this.markFirstRentPaid(booking.id);
  }

  private parseInput(value: string): Date {
    const normalized = value.length === 10 ? `${value}T00:00:00` : value;
    const parsed = zonedTimeToUtc(normalized, VN_TZ);
    if (!(parsed instanceof Date) || Number.isNaN(parsed.getTime())) {
      throw new BadRequestException('Invalid date input provided');
    }
    return parsed;
  }

  private async maybeMarkDualEscrowFunded(b: Booking) {
    if (b.escrowDepositFundedAt && b.landlordEscrowDepositFundedAt) {
      b.status = BookingStatus.DUAL_ESCROW_FUNDED;

      if (!b.firstRentDueAt) {
        b.firstRentDueAt = addDaysVN(vnNow(), 3);
      }

      // Automatically create first month rent invoice when dual escrow is funded
      await this.createFirstMonthRentInvoice(b);
    }
  }

  /**
   * Create first month rent invoice when dual escrow is funded
   */
  private async createFirstMonthRentInvoice(booking: Booking): Promise<void> {
    try {
      // Load contract if not already loaded
      const contract =
        booking.contract || booking.contractId
          ? await this.contractRepository.findOne({
              where: { id: booking.contractId },
              relations: ['property'],
            })
          : null;

      if (!contract) {
        console.warn(
          `Cannot create first month rent invoice: missing contract for booking ${booking.id}`,
        );
        return;
      }

      // Check if invoice already exists for this contract (first month rent)
      const existingInvoices = await this.invoiceService.findByContract(
        contract.id,
      );
      const hasFirstMonthInvoice = existingInvoices.data?.some((invoice) =>
        invoice.items?.some(
          (item) =>
            item.description.toLowerCase().includes('first month') ||
            item.description.toLowerCase().includes('tháng đầu'),
        ),
      );

      if (hasFirstMonthInvoice) {
        console.log(
          `First month rent invoice already exists for contract ${contract.id}`,
        );
        return;
      }

      // Calculate monthly rent amount from ContractExtension or property
      const pricing = await this.contractService.getCurrentContractPricing(
        contract.id,
      );
      const monthlyRent = pricing.monthlyRent;

      if (!monthlyRent) {
        console.warn(
          `Cannot create invoice: missing price for contract ${contract.id}`,
        );
        return;
      }

      // Set due date to firstRentDueAt
      const dueDate = booking.firstRentDueAt || addDaysVN(vnNow(), 3);

      // Create invoice
      await this.invoiceService.create({
        contractId: contract.id,
        dueDate: formatVN(dueDate, 'yyyy-MM-dd'),
        items: [
          {
            description: 'First month rent payment',
            amount: monthlyRent,
          },
        ],
        billingPeriod: formatVN(dueDate, 'yyyy-MM'),
      });

      console.log(
        `✅ Created first month rent invoice for contract ${contract.id}, amount: ${monthlyRent}`,
      );
    } catch (error) {
      console.error('❌ Failed to create first month rent invoice:', error);
      // Don't throw - invoice creation failure shouldn't block dual escrow funding
    }
  }

  private isReusableContract(contract?: Contract | null): contract is Contract {
    if (!contract) return false;
    return [
      ContractStatusEnum.DRAFT,
      ContractStatusEnum.PENDING_SIGNATURE,
      ContractStatusEnum.SIGNED,
    ].includes(contract.status);
  }

  private async findLatestByTenantAndProperty(
    tenantId: string,
    propertyId: string,
  ) {
    const [booking] = await this.bookingRepository.find({
      where: {
        tenant: { id: tenantId },
        property: { id: propertyId },
      },
      order: { createdAt: 'DESC' },
      take: 1,
    });
    return booking ?? null;
  }

  // --- Helpers ---
  private ensureStatus(b: Booking, expected: BookingStatus[]) {
    if (!expected.includes(b.status)) {
      throw new BadRequestException(
        `Invalid state: ${b.status}. Expected: ${expected.join(', ')}`,
      );
    }
  }

  private async ensureContractForBooking(
    booking: Booking,
  ): Promise<Contract | null> {
    const tenantId = booking.tenant?.id;
    const propertyId = booking.property?.id;
    const landlordId = booking.property?.landlord?.id;

    if (!tenantId || !propertyId || !landlordId) {
      throw new BadRequestException(
        'Booking is missing tenant, property, or landlord information',
      );
    }

    if (booking.contractId) {
      const linked = await this.contractService.findRawById(booking.contractId);
      if (this.isReusableContract(linked)) {
        return linked;
      }
    }

    const draft = await this.contractService.createDraftForBooking({
      tenantId,
      landlordId,
      propertyId,
      roomId: booking.room?.id,
      startDate: booking.signedAt ?? vnNow(),
    });
    booking.contractId = draft.id;
    return draft;
  }

  private async markContractSigned(contractId: string): Promise<void> {
    try {
      await this.contractService.markSigned(contractId);
    } catch (error) {
      this.logWorkflowError(
        'Failed to mark contract as signed',
        { contractId },
        error,
      );
    }
  }

  private async cancelContractIfExists(booking: Booking) {
    if (!booking.contractId) return;
    try {
      const contract = await this.contractService.findRawById(
        booking.contractId,
      );
      if (!this.isReusableContract(contract)) {
        return;
      }
      await this.contractService.cancel(booking.contractId);
    } catch (error) {
      this.logWorkflowError(
        'Failed to cancel contract for booking',
        { bookingId: booking.id, contractId: booking.contractId },
        error,
      );
    }
  }

  private async activateContractIfPossible(booking: Booking) {
    if (!booking.contractId) return;
    try {
      await this.contractService.activate(booking.contractId);
    } catch (error) {
      this.logWorkflowError(
        'Failed to activate contract for booking',
        { bookingId: booking.id, contractId: booking.contractId },
        error,
      );
    }
  }

  private async completeContractIfPossible(booking: Booking) {
    if (!booking.contractId) return;
    try {
      await this.contractService.complete(booking.contractId);
    } catch (error) {
      this.logWorkflowError(
        'Failed to complete contract for booking',
        { bookingId: booking.id, contractId: booking.contractId },
        error,
      );
    }
  }

  private logWorkflowError(
    message: string,
    context: Record<string, unknown>,
    error: unknown,
  ) {
    const normalized =
      error instanceof Error
        ? { message: error.message, stack: error.stack }
        : { raw: error };
    console.error(message, { ...context, ...normalized });
  }

  /**
   * Update property/room visibility after successful landlord approval
   */
  private async updateVisibilityAfterApproval(booking: Booking): Promise<void> {
    try {
      if (booking.room) {
        // BOARDING type: Update room visibility
        const room = await this.roomRepository.findOne({
          where: { id: booking.room.id },
          relations: ['property'],
        });

        if (room) {
          room.isVisible = true; // Make room visible
          await this.roomRepository.save(room);
        }
      } else {
        // HOUSING/APARTMENT type: Update property visibility
        const property = await this.propertyRepository.findOne({
          where: { id: booking.property.id },
        });

        if (property) {
          property.isVisible = true; // Make property visible
          await this.propertyRepository.save(property);
        }
      }
    } catch (error) {
      this.logWorkflowError(
        'Failed to update visibility after approval',
        {
          bookingId: booking.id,
          propertyId: booking.property?.id,
          roomId: booking.room?.id,
        },
        error,
      );
    }
  }

  /**
   * Determine the appropriate PDF template based on property type
   */
  private determinePdfTemplate(booking: Booking): PdfTemplateType {
    // If booking has a room, it's BOARDING type
    if (booking.room) {
      return PdfTemplateType.HOP_DONG_CHO_THUE_NHA_TRO;
    }
    // Otherwise it's HOUSING or APARTMENT
    return PdfTemplateType.HOP_DONG_CHO_THUE_NHA_NGUYEN_CAN;
  }

  /**
   * Build field values for PDF template from booking information
   */
  private buildPdfFieldValues(booking: Booking): Record<string, string> {
    const fieldValues: Record<string, string> = {};

    // Common fields for both templates
    // Date
    const now = new Date();
    fieldValues.date = formatVN(now, 'dd/MM/yyyy');

    // Tenant information
    if (booking.tenant) {
      if (booking.tenant.fullName) {
        fieldValues.tenant_name = booking.tenant.fullName;
        fieldValues.tenant_sign = booking.tenant.fullName;
      }
      if (booking.tenant.CCCD) {
        fieldValues.tenant_cccd = booking.tenant.CCCD;
      }
      if (booking.tenant.phone) {
        fieldValues.tenant_phone = booking.tenant.phone;
      }
    }

    // Landlord information
    if (booking.property?.landlord) {
      if (booking.property.landlord.fullName) {
        fieldValues.landlord_name = booking.property.landlord.fullName;
        fieldValues.landlord_sign = booking.property.landlord.fullName;
      }
      if (booking.property.landlord.CCCD) {
        fieldValues.landlord_cccd = booking.property.landlord.CCCD;
      }
      if (booking.property.landlord.phone) {
        fieldValues.landlord_phone = booking.property.landlord.phone;
      }
    }

    // Determine template type to set appropriate fields
    const isBoarding = booking.room;

    if (isBoarding) {
      // HopDongChoThueNhaTro template - room-specific pricing
      if (booking.room?.roomType) {
        if (booking.room.roomType.price) {
          fieldValues.rent = booking.room.roomType.price.toString();
        }
        if (booking.room.roomType.deposit) {
          fieldValues.deposit = booking.room.roomType.deposit.toString();
        }
      }
    } else {
      // HopDongChoThueNhaNguyenCan template - property-specific fields
      if (booking.property) {
        if (booking.property.address) {
          fieldValues.address = booking.property.address;
        }
        if (booking.property.area) {
          fieldValues.area = booking.property.area.toString();
        }
        if (booking.property.price) {
          fieldValues.rent = booking.property.price.toString();
        }
        if (booking.property.deposit) {
          fieldValues.deposit = booking.property.deposit.toString();
        }
      }
    }

    return fieldValues;
  }

  /**
   * Fill PDF template and flatten form fields to make content non-editable
   * This method fills the PDF with booking information and flattens the form
   */
  private async fillPdfTemplateAndFlatten(
    fieldValues: Record<string, string>,
    templateType: PdfTemplateType,
  ): Promise<Buffer> {
    try {
      // Import PDFDocument and PDFTextField
      const { PDFDocument, PDFTextField } = await import('pdf-lib');
      const fs = await import('fs');

      // Get template path
      const fileName = `${templateType}.pdf`;
      const templatePath = `${process.cwd()}/src/assets/contracts/${fileName}`;

      // Check if template exists
      if (!fs.existsSync(templatePath)) {
        throw new Error(`Template file not found: ${templatePath}`);
      }

      // Read and load PDF
      const templateBytes = fs.readFileSync(templatePath);
      const pdfDoc = await PDFDocument.load(templateBytes);
      const form = pdfDoc.getForm();

      // Log all fields in the PDF for debugging
      const fields = form.getFields();
      console.log(
        `📋 Found ${fields.length} fields in PDF template: ${templateType}`,
      );
      fields.forEach((field) => {
        const fieldName = field.getName();
        console.log(`📝 Field: ${fieldName} (Type: ${field.constructor.name})`);
      });

      // Fill form fields - fill ALL text fields including landlord_sign and tenant_sign
      Object.entries(fieldValues).forEach(([fieldName, value]) => {
        if (!value) return;

        try {
          const field = form.getField(fieldName);
          if (field instanceof PDFTextField) {
            // Process Vietnamese text
            const processedValue = this.processVietnameseText(value);
            field.setText(processedValue);
            console.log(
              `✅ Filled field "${fieldName}" with: ${processedValue}`,
            );
          }
        } catch {
          // Field not found - this is expected for some fields
          console.log(`⚠️ Field "${fieldName}" not found in template`);
        }
      });

      // Flatten the form to make it non-editable (except for signature fields if needed)
      // Note: This will make the filled content permanent and non-editable
      form.flatten();
      console.log(`� Form fields flattened - content is now non-editable`);

      // Save PDF with flattened form fields
      const pdfBytes = await pdfDoc.save();
      console.log(
        `✅ PDF prepared with data filled and flattened. Size: ${pdfBytes.length} bytes`,
      );

      return Buffer.from(pdfBytes);
    } catch (error) {
      console.error(
        '❌ Error filling PDF template while preserving signatures:',
        error,
      );
      throw error;
    }
  }

  /**
   * Process Vietnamese text for PDF compatibility
   */
  private processVietnameseText(text: string): string {
    try {
      const vietnameseMap: Record<string, string> = {
        à: 'a',
        á: 'a',
        ạ: 'a',
        ả: 'a',
        ã: 'a',
        â: 'a',
        ầ: 'a',
        ấ: 'a',
        ậ: 'a',
        ẩ: 'a',
        ẫ: 'a',
        ă: 'a',
        ằ: 'a',
        ắ: 'a',
        ặ: 'a',
        ẳ: 'a',
        ẵ: 'a',
        À: 'A',
        Á: 'A',
        Ạ: 'A',
        Ả: 'A',
        Ã: 'A',
        Â: 'A',
        Ầ: 'A',
        Ấ: 'A',
        Ậ: 'A',
        Ẩ: 'A',
        Ẫ: 'A',
        Ă: 'A',
        Ằ: 'A',
        Ắ: 'A',
        Ặ: 'A',
        Ẳ: 'A',
        Ẵ: 'A',
        è: 'e',
        é: 'e',
        ẹ: 'e',
        ẻ: 'e',
        ẽ: 'e',
        ê: 'e',
        ề: 'e',
        ế: 'e',
        ệ: 'e',
        ể: 'e',
        ễ: 'e',
        È: 'E',
        É: 'E',
        Ẹ: 'E',
        Ẻ: 'E',
        Ẽ: 'E',
        Ê: 'E',
        Ề: 'E',
        Ế: 'E',
        Ệ: 'E',
        Ể: 'E',
        Ễ: 'E',
        ì: 'i',
        í: 'i',
        ị: 'i',
        ỉ: 'i',
        ĩ: 'i',
        Ì: 'I',
        Í: 'I',
        Ị: 'I',
        Ỉ: 'I',
        Ĩ: 'I',
        ò: 'o',
        ó: 'o',
        ọ: 'o',
        ỏ: 'o',
        õ: 'o',
        ô: 'o',
        ồ: 'o',
        ố: 'o',
        ộ: 'o',
        ổ: 'o',
        ỗ: 'o',
        ơ: 'o',
        ờ: 'o',
        ớ: 'o',
        ợ: 'o',
        ở: 'o',
        ỡ: 'o',
        Ò: 'O',
        Ó: 'O',
        Ọ: 'O',
        Ỏ: 'O',
        Õ: 'O',
        Ô: 'O',
        Ồ: 'O',
        Ố: 'O',
        Ộ: 'O',
        Ổ: 'O',
        Ỗ: 'O',
        Ơ: 'O',
        Ờ: 'O',
        Ớ: 'O',
        Ợ: 'O',
        Ở: 'O',
        Ỡ: 'O',
        ù: 'u',
        ú: 'u',
        ụ: 'u',
        ủ: 'u',
        ũ: 'u',
        ư: 'u',
        ừ: 'u',
        ứ: 'u',
        ự: 'u',
        ử: 'u',
        ữ: 'u',
        Ù: 'U',
        Ú: 'U',
        Ụ: 'U',
        Ủ: 'U',
        Ũ: 'U',
        Ư: 'U',
        Ừ: 'U',
        Ứ: 'U',
        Ự: 'U',
        Ử: 'U',
        Ữ: 'U',
        ỳ: 'y',
        ý: 'y',
        ỵ: 'y',
        ỷ: 'y',
        ỹ: 'y',
        Ỳ: 'Y',
        Ý: 'Y',
        Ỵ: 'Y',
        Ỷ: 'Y',
        Ỹ: 'Y',
        đ: 'd',
        Đ: 'D',
      };

      let result = text;
      for (const [vietnamese, latin] of Object.entries(vietnameseMap)) {
        result = result.replace(new RegExp(vietnamese, 'g'), latin);
      }

      result = result.normalize('NFD').replace(/[\u0300-\u036f]/g, '');
      return result;
    } catch (error) {
      console.warn(`Warning processing Vietnamese text: ${error}`);
      return text;
    }
  }
}<|MERGE_RESOLUTION|>--- conflicted
+++ resolved
@@ -61,13 +61,7 @@
   ): Promise<ResponseCommon<Booking>> {
     // Validate input: either propertyId or roomId must be provided
     if (!dto.propertyId && !dto.roomId) {
-<<<<<<< HEAD
-      throw new BadRequestException(
-        'Either propertyId or roomId must be provided',
-      );
-=======
       throw new BadRequestException('Either propertyId or roomId must be provided');
->>>>>>> 02226797
     }
 
     if (dto.propertyId && dto.roomId) {
@@ -138,10 +132,7 @@
   ): Promise<ResponseCommon<Booking>> {
     const booking = await this.loadBookingOrThrow(id);
     this.ensureStatus(booking, [BookingStatus.PENDING_LANDLORD]);
-<<<<<<< HEAD
-=======
-
->>>>>>> 02226797
+
     // Ensure contract exists before landlord signing
     const contract = await this.ensureContractForBooking(booking);
     if (!contract) {
@@ -168,13 +159,6 @@
 
       const landlord = await this.userRepository.findOne({ where: { id: userId } });
 
-<<<<<<< HEAD
-      const landlord = await this.userRepository.findOne({
-        where: { id: userId },
-      });
-
-=======
->>>>>>> 02226797
       // Landlord signs the contract (signatureIndex: 0)
       const signResult = await this.smartcaService.signPdfOneShot({
         pdfBuffer,
