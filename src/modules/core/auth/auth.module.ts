--- conflicted
+++ resolved
@@ -7,11 +7,8 @@
 import { JwtStrategy } from './strategies/jwt.strategy';
 import { User } from '../../user/entities/user.entity';
 import { Account } from '../../account/entities/account.entity';
-<<<<<<< HEAD
 import { BlockchainModule } from '../../blockchain/blockchain.module';
-=======
 import { ConfigModule, ConfigService } from '@nestjs/config';
->>>>>>> c751275c
 
 @Module({
   imports: [
