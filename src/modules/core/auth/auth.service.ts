<<<<<<< HEAD
import { Injectable, UnauthorizedException, Inject, forwardRef, Logger } from '@nestjs/common';
=======
import {
  ConflictException,
  Injectable,
  UnauthorizedException,
} from '@nestjs/common';
>>>>>>> 86c99604
import { JwtService } from '@nestjs/jwt';
import { InjectRepository } from '@nestjs/typeorm';
import { Repository } from 'typeorm';
import * as bcrypt from 'bcryptjs';
import { Account } from '../../account/entities/account.entity';
import { User } from '../../user/entities/user.entity';
import { RegisterDto } from './dto/register.dto';
import { LoginDto } from './dto/login.dto';
import { RoleEnum } from '../../common/enums/role.enum';
<<<<<<< HEAD
import { BlockchainService } from '../../blockchain/blockchain.service';
=======
import { ResponseCommon } from 'src/common/dto/response.dto';
>>>>>>> 86c99604

@Injectable()
export class AuthService {
  private readonly logger = new Logger(AuthService.name);

  constructor(
    @InjectRepository(Account)
    private readonly accountRepo: Repository<Account>,
    @InjectRepository(User)
    private readonly userRepo: Repository<User>,
    private readonly jwtService: JwtService,
    @Inject(forwardRef(() => BlockchainService))
    private readonly blockchainService: BlockchainService,
  ) {}

  async register(
    dto: RegisterDto,
  ): Promise<ResponseCommon<{ message: string }>> {
    // Check email đã tồn tại
    const exist = await this.accountRepo.findOne({
      where: { email: dto.email },
    });
    if (exist) throw new ConflictException('Email already registered');

    const hash = await bcrypt.hash(dto.password, 10);

    // Khởi tạo user
    const user = this.userRepo.create({
      email: dto.email,
      phone: dto.phone,
      fullName: dto.fullName,
    });
    await this.userRepo.save(user);

    // role mặc định cho account mới (TENANT), hoặc sử dụng role từ DTO
    const defaultRoles = dto.role ? [dto.role] : [RoleEnum.TENANT];

    // check roles từ dto (nếu có)
    if (
      dto.roles &&
      dto.roles.length > 0 &&
      dto.roles.includes(RoleEnum.LANDLORD)
    ) {
      defaultRoles.push(RoleEnum.LANDLORD);
    }

    const account = this.accountRepo.create({
      email: dto.email,
      password: hash,
      isVerified: false,
      roles: defaultRoles,
      user: user,
    });
    await this.accountRepo.save(account);

<<<<<<< HEAD
    // Enroll blockchain identity based on user role
    const orgName = this.determineOrgFromRole(defaultRoles);
    if (orgName) {
      try {
        await this.blockchainService.enrollUser({
          userId: user.id.toString(),
          orgName: orgName,
          role: defaultRoles[0]
        });
      } catch (error) {
        // Continue without failing registration - blockchain enrollment is optional
        this.logger.warn(`Blockchain enrollment failed for user ${user.id}: ${error.message}`);
      }
    }

    return { message: 'Register successful!' };
=======
    return new ResponseCommon(200, 'SUCCESS', {
      message: 'Register successful!',
    });
>>>>>>> 86c99604
  }

  /**
   * Determine organization name from user roles
   */
  private determineOrgFromRole(roles: RoleEnum[]): string | null {
    if (roles.includes(RoleEnum.LANDLORD)) return 'OrgLandlord';
    if (roles.includes(RoleEnum.TENANT)) return 'OrgTenant';
    if (roles.includes(RoleEnum.ADMIN)) return 'OrgProp';
    return null;
  }

  async validateAccount(
    email: string,
    password: string,
  ): Promise<ResponseCommon<Account | null>> {
    const acc = await this.accountRepo.findOne({
      where: { email },
      relations: ['user'],
    });
    if (!acc) return new ResponseCommon(200, 'SUCCESS', null);
    const match = await bcrypt.compare(password, acc.password);
    if (!match) return new ResponseCommon(200, 'SUCCESS', null);
    return new ResponseCommon(200, 'SUCCESS', acc);
  }

  async login(
    dto: LoginDto,
  ): Promise<ResponseCommon<{ accessToken: string; account: any }>> {
    const acc = await this.accountRepo.findOne({
      where: { email: dto.email },
      relations: ['user'],
    });
    if (!acc || !(await bcrypt.compare(dto.password, acc.password))) {
      throw new UnauthorizedException('Invalid credentials');
    }
    const payload = {
      sub: acc.user.id,
      email: acc.email,
      roles: acc.roles, // RoleEnum[]
    };
    return new ResponseCommon(200, 'SUCCESS', {
      accessToken: this.jwtService.sign(payload),
      account: {
        id: acc.id,
        email: acc.email,
        roles: acc.roles,
        isVerified: acc.isVerified,
        user: {
          id: acc.user.id,
          fullName: acc.user.fullName,
          avatarUrl: acc.user.avatarUrl,
          status: acc.user.status,
        },
      },
    });
  }
}<|MERGE_RESOLUTION|>--- conflicted
+++ resolved
@@ -1,12 +1,4 @@
-<<<<<<< HEAD
-import { Injectable, UnauthorizedException, Inject, forwardRef, Logger } from '@nestjs/common';
-=======
-import {
-  ConflictException,
-  Injectable,
-  UnauthorizedException,
-} from '@nestjs/common';
->>>>>>> 86c99604
+import { Injectable, UnauthorizedException, Inject, forwardRef, Logger ,ConflictException} from '@nestjs/common';
 import { JwtService } from '@nestjs/jwt';
 import { InjectRepository } from '@nestjs/typeorm';
 import { Repository } from 'typeorm';
@@ -16,11 +8,8 @@
 import { RegisterDto } from './dto/register.dto';
 import { LoginDto } from './dto/login.dto';
 import { RoleEnum } from '../../common/enums/role.enum';
-<<<<<<< HEAD
 import { BlockchainService } from '../../blockchain/blockchain.service';
-=======
 import { ResponseCommon } from 'src/common/dto/response.dto';
->>>>>>> 86c99604
 
 @Injectable()
 export class AuthService {
@@ -56,7 +45,7 @@
     await this.userRepo.save(user);
 
     // role mặc định cho account mới (TENANT), hoặc sử dụng role từ DTO
-    const defaultRoles = dto.role ? [dto.role] : [RoleEnum.TENANT];
+    const defaultRoles = [RoleEnum.TENANT];
 
     // check roles từ dto (nếu có)
     if (
@@ -76,7 +65,6 @@
     });
     await this.accountRepo.save(account);
 
-<<<<<<< HEAD
     // Enroll blockchain identity based on user role
     const orgName = this.determineOrgFromRole(defaultRoles);
     if (orgName) {
@@ -92,12 +80,9 @@
       }
     }
 
-    return { message: 'Register successful!' };
-=======
     return new ResponseCommon(200, 'SUCCESS', {
       message: 'Register successful!',
     });
->>>>>>> 86c99604
   }
 
   /**
