--- conflicted
+++ resolved
@@ -64,7 +64,6 @@
     });
     await this.accountRepo.save(account);
 
-<<<<<<< HEAD
     // Enroll blockchain identity based on user role
     const orgName = this.determineOrgFromRole(defaultRoles);
     if (orgName) {
@@ -83,14 +82,11 @@
       }
     }
 
-=======
->>>>>>> de1914db
     return new ResponseCommon(200, 'SUCCESS', {
       message: 'Register successful!',
     });
   }
 
-<<<<<<< HEAD
   /**
    * Determine organization name from user roles
    */
@@ -103,8 +99,6 @@
 
 
 
-=======
->>>>>>> de1914db
   async validateAccount(
     email: string,
     password: string,
