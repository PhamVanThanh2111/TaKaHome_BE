import { BadRequestException, Injectable, Logger } from '@nestjs/common';
import { InjectRepository } from '@nestjs/typeorm';
import { Repository } from 'typeorm';
import { addMonths as addMonthsFn } from 'date-fns';
import { utcToZonedTime, zonedTimeToUtc } from 'date-fns-tz';
import { Contract } from './entities/contract.entity';
import { CreateContractDto } from './dto/create-contract.dto';
import { UpdateContractDto } from './dto/update-contract.dto';
import { ContractStatusEnum } from '../common/enums/contract-status.enum';
import { ResponseCommon } from 'src/common/dto/response.dto';
import { VN_TZ, formatVN, vnNow } from '../../common/datetime';
<<<<<<< HEAD
import { plainAddPlaceholder } from '@signpdf/placeholder-plain';
import { BlockchainService } from '../blockchain/blockchain.service';
import { FabricUser } from '../blockchain/interfaces/fabric.interface';
import * as crypto from 'crypto';
import * as forge from 'node-forge';

type Place = {
  page?: number;
  rect?: [number, number, number, number];
  signatureLength?: number;
  name?: string;
  reason?: string;
  contactInfo?: string;
  location?: string;
};

type PrepareOptions = Place | { places: Place[] };
=======
>>>>>>> de1914db

@Injectable()
export class ContractService {
  private readonly logger = new Logger(ContractService.name);

  constructor(
    @InjectRepository(Contract)
    private contractRepository: Repository<Contract>,
    private blockchainService: BlockchainService 
  ) {}

  async create(
    createContractDto: CreateContractDto,
  ): Promise<ResponseCommon<Contract>> {
    const contract = this.contractRepository.create(
      this.buildContractPayload(createContractDto),
    );
    const saved = await this.contractRepository.save(contract);
    return new ResponseCommon(200, 'SUCCESS', saved);
  }

  async findAll(): Promise<ResponseCommon<Contract[]>> {
    const contracts = await this.contractRepository.find({
      relations: ['tenant', 'landlord', 'property'],
    });
    return new ResponseCommon(200, 'SUCCESS', contracts);
  }

  async findOne(id: string): Promise<ResponseCommon<Contract | null>> {
    const contract = await this.findRawById(id);
    return new ResponseCommon(200, 'SUCCESS', contract);
  }

  async findByTenant(tenantId: string): Promise<ResponseCommon<Contract[]>> {
    const contracts = await this.contractRepository.find({
      where: { tenant: { id: tenantId } },
      relations: ['tenant', 'landlord', 'property'],
    });
    return new ResponseCommon(200, 'SUCCESS', contracts);
  }

  async findByLandlord(
    landlordId: string,
  ): Promise<ResponseCommon<Contract[]>> {
    const contracts = await this.contractRepository.find({
      where: { landlord: { id: landlordId } },
      relations: ['tenant', 'landlord', 'property'],
    });
    return new ResponseCommon(200, 'SUCCESS', contracts);
  }

  async findLatestByTenantAndProperty(
    tenantId: string,
    propertyId: string,
  ): Promise<Contract | null> {
    const [contract] = await this.contractRepository.find({
      where: {
        tenant: { id: tenantId },
        property: { id: propertyId },
      },
      order: { createdAt: 'DESC' },
      relations: ['tenant', 'landlord', 'property'],
      take: 1,
    });
    return contract ?? null;
  }

  async createDraftForBooking(input: {
    tenantId: string;
    landlordId: string;
    propertyId: string;
    startDate?: Date;
    endDate?: Date;
    contractCode?: string;
    contractFileUrl?: string;
  }): Promise<Contract> {
    const start = input.startDate ? this.toDate(input.startDate) : vnNow();
    const proposedEnd = input.endDate
      ? this.toDate(input.endDate)
      : this.addMonths(start, 12);
    const end = proposedEnd > start ? proposedEnd : this.addMonths(start, 12);

    const contract = this.contractRepository.create({
      contractCode:
        input.contractCode ?? (await this.generateContractCode(start)),
      tenant: { id: input.tenantId } as unknown as Contract['tenant'],
      landlord: { id: input.landlordId } as unknown as Contract['landlord'],
      property: { id: input.propertyId } as unknown as Contract['property'],
      startDate: start,
      endDate: end,
      status: ContractStatusEnum.PENDING_SIGNATURE,
      contractFileUrl: input.contractFileUrl,
    });
    
    const savedContract = await this.contractRepository.save(contract);

    // Tích hợp với blockchain: Tạo contract trên blockchain
    try {
      await this.createContractOnBlockchain(savedContract);
      this.logger.log(`Contract ${savedContract.contractCode} created on blockchain successfully`);
    } catch (error) {
      this.logger.error(`Failed to create contract ${savedContract.contractCode} on blockchain:`, error);
      // Đánh dấu contract cần đồng bộ lại với blockchain
      await this.markForBlockchainSync(savedContract.id, 'CREATE_CONTRACT');
    }

    return savedContract;
  }

  async update(
    id: string,
    updateContractDto: UpdateContractDto,
  ): Promise<ResponseCommon<Contract>> {
    const contract = await this.loadContractOrThrow(id);
    if (updateContractDto.contractCode)
      contract.contractCode = updateContractDto.contractCode;
    if (updateContractDto.tenantId)
      contract.tenant = {
        id: updateContractDto.tenantId,
      } as unknown as Contract['tenant'];
    if (updateContractDto.landlordId)
      contract.landlord = {
        id: updateContractDto.landlordId,
      } as unknown as Contract['landlord'];
    if (updateContractDto.propertyId)
      contract.property = {
        id: updateContractDto.propertyId,
      } as unknown as Contract['property'];
    if (updateContractDto.startDate)
      contract.startDate = this.toDate(updateContractDto.startDate);
    if (updateContractDto.endDate)
      contract.endDate = this.toDate(updateContractDto.endDate);
    if (updateContractDto.contractFileUrl !== undefined)
      contract.contractFileUrl = updateContractDto.contractFileUrl;
    if (updateContractDto.status) contract.status = updateContractDto.status;
    const saved = await this.contractRepository.save(contract);
    return new ResponseCommon(200, 'SUCCESS', saved);
  }

  private ensureStatus(
    contract: Contract,
    expected: ContractStatusEnum[],
  ): void {
    if (!expected.includes(contract.status)) {
      throw new BadRequestException(
        `Invalid state: ${contract.status}. Expected: ${expected.join(', ')}`,
      );
    }
  }

  async markSigned(id: string): Promise<ResponseCommon<Contract>> {
    const contract = await this.loadContractOrThrow(id);
    if (contract.status === ContractStatusEnum.SIGNED) {
      return new ResponseCommon(200, 'SUCCESS', contract);
    }
    this.ensureStatus(contract, [ContractStatusEnum.PENDING_SIGNATURE]);
    contract.status = ContractStatusEnum.SIGNED;
    const saved = await this.contractRepository.save(contract);
    
    // Tích hợp với blockchain: Tenant ký hợp đồng
    try {
      await this.tenantSignContractOnBlockchain(saved);
      this.logger.log(`Contract ${saved.contractCode} signed by tenant on blockchain successfully`);
    } catch (error) {
      this.logger.error(`Failed to sign contract ${saved.contractCode} on blockchain:`, error);
      await this.markForBlockchainSync(saved.id, 'TENANT_SIGN_CONTRACT');
    }
    
    return new ResponseCommon(200, 'SUCCESS', saved);
  }

  async activate(id: string): Promise<ResponseCommon<Contract>> {
    const contract = await this.loadContractOrThrow(id);
    this.ensureStatus(contract, [
      ContractStatusEnum.PENDING_SIGNATURE,
      ContractStatusEnum.SIGNED,
    ]);
    contract.status = ContractStatusEnum.ACTIVE;
    const saved = await this.contractRepository.save(contract);
    
    // Tích hợp với blockchain: Kích hoạt hợp đồng
    // try {
    //   await this.activateContractOnBlockchain(saved);
    //   this.logger.log(`Contract ${saved.contractCode} activated on blockchain successfully`);
    // } catch (error) {
    //   this.logger.error(`Failed to activate contract ${saved.contractCode} on blockchain:`, error);
    //   await this.markForBlockchainSync(saved.id, 'ACTIVATE_CONTRACT');
    // }

    // Tự động tạo payment schedule sau khi activate
    try {
      await this.createPaymentScheduleOnBlockchain(saved);
      this.logger.log(`Payment schedule created for contract ${saved.contractCode}`);
    } catch (error) {
      this.logger.error(`Failed to create payment schedule for contract ${saved.contractCode}:`, error);
      await this.markForBlockchainSync(saved.id, 'CREATE_PAYMENT_SCHEDULE');
    }
    
    return new ResponseCommon(200, 'SUCCESS', saved);
  }

  /**
   * Activate contract without any blockchain calls (used when first payment already activated it)
   * Only updates database status - blockchain is already handled by recordFirstPayment
   */
  // async activateFromFirstPayment(id: string): Promise<ResponseCommon<Contract>> {
  //   const contract = await this.loadContractOrThrow(id);
  //   this.ensureStatus(contract, [
  //     ContractStatusEnum.PENDING_SIGNATURE,
  //     ContractStatusEnum.SIGNED,
  //   ]);
  //   contract.status = ContractStatusEnum.ACTIVE;
  //   const saved = await this.contractRepository.save(contract);
    
  //   // CHỈ cập nhật database - blockchain đã được xử lý bởi recordFirstPayment
  //   // recordFirstPayment tự động: activate contract + create payment schedule
  //   this.logger.log(`Contract ${saved.contractCode} activated from first payment (blockchain sync completed by recordFirstPayment)`);
    
  //   return new ResponseCommon(200, 'SUCCESS', saved);
  // }

  async complete(id: string): Promise<ResponseCommon<Contract>> {
    const contract = await this.loadContractOrThrow(id);
    this.ensureStatus(contract, [ContractStatusEnum.ACTIVE]);
    contract.status = ContractStatusEnum.COMPLETED;
    const saved = await this.contractRepository.save(contract);
    
    // Tích hợp với blockchain: Hoàn thành hợp đồng
    try {
      await this.completeContractOnBlockchain(saved);
      this.logger.log(`Contract ${saved.contractCode} completed on blockchain successfully`);
    } catch (error) {
      this.logger.error(`Failed to complete contract ${saved.contractCode} on blockchain:`, error);
      await this.markForBlockchainSync(saved.id, 'COMPLETE_CONTRACT');
    }
    
    return new ResponseCommon(200, 'SUCCESS', saved);
  }

  async cancel(id: string): Promise<ResponseCommon<Contract>> {
    const contract = await this.loadContractOrThrow(id);
    this.ensureStatus(contract, [
      ContractStatusEnum.DRAFT,
      ContractStatusEnum.PENDING_SIGNATURE,
      ContractStatusEnum.SIGNED,
    ]);
    contract.status = ContractStatusEnum.CANCELLED;
    const saved = await this.contractRepository.save(contract);
    return new ResponseCommon(200, 'SUCCESS', saved);
  }

  async terminate(id: string): Promise<ResponseCommon<Contract>> {
    const contract = await this.loadContractOrThrow(id);
    this.ensureStatus(contract, [ContractStatusEnum.ACTIVE]);
    contract.status = ContractStatusEnum.TERMINATED;
    const saved = await this.contractRepository.save(contract);
    return new ResponseCommon(200, 'SUCCESS', saved);
  }

  async findRawById(id: string): Promise<Contract | null> {
    return this.contractRepository.findOne({
      where: { id },
      relations: ['tenant', 'landlord', 'property'],
    });
  }

  // --- Helpers ---
  private toDate(value: Date | string): Date {
    if (value instanceof Date) {
      return value;
    }
    const normalized = value.length === 10 ? `${value}T00:00:00` : value;
    const date = zonedTimeToUtc(normalized, VN_TZ);
    if (Number.isNaN(date.getTime())) {
      throw new BadRequestException('Invalid date provided for contract');
    }
    return date;
  }

  private addMonths(base: Date, months: number): Date {
    const vnBase = utcToZonedTime(base, VN_TZ);
    const vnNext = addMonthsFn(vnBase, months);
    return zonedTimeToUtc(vnNext, VN_TZ);
  }

  private async generateContractCode(referenceDate = vnNow()): Promise<string> {
    const datePart = formatVN(referenceDate, 'yyyyMMdd');
    for (let attempt = 0; attempt < 5; attempt += 1) {
      const random = Math.random().toString(36).slice(2, 8).toUpperCase();
      const code = `CT-${datePart}-${random}`;
      const exists = await this.contractRepository.findOne({
        where: { contractCode: code },
      });
      if (!exists) return code;
    }
    throw new Error('Unable to generate unique contract code');
  }

  private buildContractPayload(dto: CreateContractDto) {
    return {
      contractCode: dto.contractCode,
      tenant: { id: dto.tenantId } as unknown as Contract['tenant'],
      landlord: { id: dto.landlordId } as unknown as Contract['landlord'],
      property: { id: dto.propertyId } as unknown as Contract['property'],
      startDate: this.toDate(dto.startDate),
      endDate: this.toDate(dto.endDate),
      status: dto.status ?? ContractStatusEnum.PENDING_SIGNATURE,
      contractFileUrl: dto.contractFileUrl,
    };
  }

  private async loadContractOrThrow(id: string): Promise<Contract> {
    const contract = await this.findRawById(id);
    if (!contract) throw new Error(`Contract with id ${id} not found`);
    return contract;
  }
<<<<<<< HEAD

  async preparePlaceholder(
    pdfBuffer: Buffer,
    options: PrepareOptions,
  ): Promise<Buffer> {
    const places: Place[] = 'places' in options ? options.places : [options];

    if (!Buffer.isBuffer(pdfBuffer)) {
      throw new Error('pdfBuffer must be a Buffer');
    }
    if (!places.length) {
      return Promise.resolve(pdfBuffer);
    }

    const defaultRect: [number, number, number, number] = [50, 50, 250, 120];

    // Gọi plainAddPlaceholder nhiều lần, lần nào cũng dùng buffer mới nhất
    let out = Buffer.from(pdfBuffer);

    places.forEach((p, idx) => {
      const rect = p.rect ?? defaultRect;

      // Tên field cố định, tránh trùng
      const name = p.name?.trim() || `Signature${idx + 1}`;

      // signatureLength nên đủ lớn cho CMS (thường 12k–16k là an toàn cho RSA)
      const signatureLength = Number.isFinite(p.signatureLength as number)
        ? Number(p.signatureLength)
        : 12000;

      // kiểm tra rect hợp lệ
      if (
        !Array.isArray(rect) ||
        rect.length !== 4 ||
        rect.some((n) => typeof n !== 'number' || !Number.isFinite(n))
      ) {
        throw new Error(`Invalid rect for placeholder #${idx + 1}`);
      }

      out = Buffer.from(
        plainAddPlaceholder({
          pdfBuffer: out,
          name,
          signatureLength,
          // Các metadata tuỳ chọn
          reason: p.reason ?? '',
          contactInfo: p.contactInfo ?? '',
          location: p.location ?? '',
        }),
      );
    });

    return out;
  }

  // ================================
  // Blockchain Integration Methods
  // ================================

  /**
   * Tạo contract trên blockchain
   */
  private async createContractOnBlockchain(contract: Contract): Promise<void> {
    try {
      // Load thông tin đầy đủ từ DB
      const fullContract = await this.contractRepository.findOne({
        where: { id: contract.id },
        relations: ['tenant', 'landlord', 'property'],
      });

      if (!fullContract) {
        throw new Error('Contract not found for blockchain sync');
      }
      const property = fullContract.property;
      if (!property) {
        throw new Error('Property info missing for blockchain sync');
      }
      // Tạo document hash và signature metadata
      // Là mã hash file pdf đã có chữ ký landlord
      const documentHash = await this.generateDocumentHash(fullContract);
      const landlordSignatureMeta = JSON.stringify({ algorithm: 'RSA-SHA256' });

      // Tạo FabricUser cho landlord (người tạo contract)
      const fabricUser = this.createFabricUser(fullContract.landlord.id, 'OrgLandlordMSP');

      const contractData = {
        contractId: fullContract.contractCode,
        landlordId: fullContract.landlord.id,
        tenantId: fullContract.tenant.id,
        landlordMSP: 'OrgLandlordMSP',
        tenantMSP: 'OrgTenantMSP',
        landlordCertId: `${fullContract.landlord.id}-cert`,
        tenantCertId: `${fullContract.tenant.id}-cert`,
        signedContractFileHash: documentHash,
        landlordSignatureMeta,
        rentAmount: property.price.toString(), // Default rent amount - should come from property
        depositAmount: property.price.toString(), // Default deposit amount - should come from property
        currency: 'VND',
        startDate: fullContract.startDate.toISOString(),
        endDate: fullContract.endDate.toISOString(),
      };

      await this.blockchainService.createContract(contractData, fabricUser);

      this.logger.log(`✅ Contract ${fullContract.contractCode} created on blockchain`);
    } catch (error) {
      this.logger.error(`❌ Failed to create contract on blockchain:`, error);
      throw error;
    }
  }

  /**
   * Tenant ký contract trên blockchain
   */
  private async tenantSignContractOnBlockchain(contract: Contract): Promise<void> {
    try {
      // Tạo document hash và signature metadata
      // Là mã hash file pdf đã có chữ ký landlord
      const documentHash = await this.generateDocumentHash(contract);
      const tenantSignatureMeta = JSON.stringify({ algorithm: 'RSA-SHA256' });

      // Tạo FabricUser cho tenant
      const fabricUser = this.createFabricUser(contract.tenant.id, 'OrgTenantMSP');

      await this.blockchainService.tenantSignContract(
        contract.contractCode,
        `full_${documentHash}`,
        tenantSignatureMeta,
        fabricUser
      );

      this.logger.log(`✅ Contract ${contract.contractCode} signed by tenant on blockchain`);
    } catch (error) {
      this.logger.error(`❌ Failed to sign contract on blockchain:`, error);
      throw error;
    }
  }

  /**
   * Kích hoạt contract trên blockchain (sau khi deposit được funding)
   */
  private async activateContractOnBlockchain(contract: Contract): Promise<void> {
    try {
      // Tạo FabricUser cho landlord (người kích hoạt)
      const fabricUser = this.createFabricUser(contract.landlord.id, 'OrgLandlordMSP');

      await this.blockchainService.activateContract(contract.contractCode, fabricUser);

      this.logger.log(`✅ Contract ${contract.contractCode} activated on blockchain`);
    } catch (error) {
      this.logger.error(`❌ Failed to activate contract on blockchain:`, error);
      throw error;
    }
  }

  /**
   * Hoàn thành contract trên blockchain
   */
  private async completeContractOnBlockchain(contract: Contract): Promise<void> {
    try {
      // Tạo FabricUser cho landlord
      const fabricUser = this.createFabricUser(contract.landlord.id, 'OrgLandlordMSP');

      // Sử dụng terminateContract với reason là "COMPLETED"
      await this.blockchainService.terminateContract(
        contract.contractCode, 
        'COMPLETED', 
        fabricUser
      );

      this.logger.log(`✅ Contract ${contract.contractCode} completed on blockchain`);
    } catch (error) {
      this.logger.error(`❌ Failed to complete contract on blockchain:`, error);
      throw error;
    }
  }

  /**
   * Tạo payment schedule trên blockchain sau khi contract active
   */
  private async createPaymentScheduleOnBlockchain(contract: Contract): Promise<void> {
    try {
      // Tạo FabricUser cho landlord (người quản lý contract)
      const fabricUser = this.createFabricUser(contract.landlord.id, 'OrgLandlordMSP');

      await this.blockchainService.createMonthlyPaymentSchedule(
        contract.contractCode,
        fabricUser
      );

      this.logger.log(`✅ Payment schedule created on blockchain for contract ${contract.contractCode}`);
    } catch (error) {
      this.logger.error(`❌ Failed to create payment schedule on blockchain:`, error);
      throw error;
    }
  }

  /**
   * Đánh dấu contract cần đồng bộ lại với blockchain (compensation mechanism)
   */
  private async markForBlockchainSync(contractId: string, operation: string): Promise<void> {
    try {
      // TODO: Lưu vào queue hoặc bảng retry để xử lý sau
      this.logger.warn(`🔄 Contract ${contractId} marked for blockchain sync: ${operation}`);
      
      // Có thể implement với Redis queue hoặc database table
      // await this.retryQueueService.addRetryJob({
      //   type: 'BLOCKCHAIN_SYNC',
      //   contractId,
      //   operation,
      //   attempts: 0,
      //   maxAttempts: 3,
      //   createdAt: new Date()
      // });
    } catch (error) {
      this.logger.error('Failed to mark contract for blockchain sync:', error);
    }
  }

  /**
   * Tạo document hash cho contract
   */
  private async generateDocumentHash(contract: Contract): Promise<string> {
    const contractData = {
      contractCode: contract.contractCode,
      landlordId: contract.landlord?.id,
      tenantId: contract.tenant?.id,
      propertyId: contract.property?.id,
      startDate: contract.startDate?.toISOString(),
      endDate: contract.endDate?.toISOString(),
      status: contract.status,
    };
    
    const dataString = JSON.stringify(contractData);
    const crypto = require('crypto');
    return crypto.createHash('sha256').update(dataString).digest('hex');
  }

  /**
   * Tạo FabricUser object cho blockchain operations
   */
  private createFabricUser(userId: string, orgMSP: string): FabricUser {
    return {
      userId: userId,
      orgName: orgMSP === 'OrgLandlordMSP' ? 'OrgLandlord' : 
               orgMSP === 'OrgTenantMSP' ? 'OrgTenant' : 'OrgProp',
      mspId: orgMSP};
  }
  // Tìm tất cả ByteRange có số
  private extractAllNumericByteRanges(pdfBuffer: Buffer): number[][] {
    const s = pdfBuffer.toString('latin1');
    const re = /\/ByteRange\s*\[\s*(\d+)\s+(\d+)\s+(\d+)\s+(\d+)\s*\]/g;
    const out: number[][] = [];
    let m: RegExpExecArray | null;
    while ((m = re.exec(s)) !== null) {
      out.push([Number(m[1]), Number(m[2]), Number(m[3]), Number(m[4])]);
    }
    return out;
  }

  // Tìm tất cả vị trí <start, end> của giá trị /Contents (chỉ phần bên trong <...>)
  private findAllContentsValueRanges(
    pdfBuffer: Buffer,
  ): Array<{ start: number; end: number }> {
    const s = pdfBuffer.toString('latin1');
    const ranges: Array<{ start: number; end: number }> = [];

    // Duyệt tất cả occurrences của "/Contents"
    const re = /\/Contents\s*/g;
    let m: RegExpExecArray | null;
    while ((m = re.exec(s)) !== null) {
      const after = m.index + m[0].length;
      // Tìm dấu < đầu tiên sau /Contents
      const lt = s.indexOf('<', after);
      if (lt === -1) continue;
      // Tìm dấu > tương ứng sau dấu <
      const gt = s.indexOf('>', lt + 1);
      if (gt === -1) continue;

      // Giá trị /Contents nằm trong (lt+1 .. gt) theo index byte
      ranges.push({ start: lt + 1, end: gt }); // [start, end): end không bao gồm '>'
      // Tiếp tục tìm các /Contents tiếp theo
    }
    return ranges;
  }

  // Tìm tất cả “ô” /ByteRange [ ... ] để biết vị trí phần bên trong [ .. ] cần ghi đè.
  private findAllByteRangeBrackets(pdfBuffer: Buffer) {
    const s = pdfBuffer.toString('latin1');
    const re = /\/ByteRange\s*\[/g;
    const out: { innerStart: number; innerEnd: number }[] = [];
    let m: RegExpExecArray | null;
    while ((m = re.exec(s)) !== null) {
      const bracketStart = s.indexOf('[', m.index);
      if (bracketStart === -1) continue;
      const bracketEnd = s.indexOf(']', bracketStart + 1);
      if (bracketEnd === -1) continue;
      out.push({ innerStart: bracketStart + 1, innerEnd: bracketEnd }); // vùng giữa [ ... ]
    }
    return out;
  }

  // Ghi chuỗi (latin1) vào buffer trong khoảng [start, end), pad bằng padChar nếu thiếu
  private writeStringIntoBuffer(
    buf: Buffer,
    start: number,
    end: number,
    value: string,
    padChar = ' ',
  ) {
    const slot = end - start;
    if (value.length > slot) {
      throw new BadRequestException('Replacement longer than reserved slot');
    }
    const s = value + padChar.repeat(slot - value.length);
    for (let i = 0; i < slot; i++) {
      buf[start + i] = s.charCodeAt(i) & 0xff; // latin1
    }
  }

  /** Lấy bytes "to be signed" cho placeholder: toàn bộ PDF trừ phần bên trong <...> của /Contents tương ứng */
  private getToBeSignedBytes(pdfBuffer: Buffer, signatureIndex = 0): Buffer {
    // ưu tiên dùng ByteRange có số (nếu đã có), nếu không thì lấy theo vị trí /Contents
    const numericRanges = this.extractAllNumericByteRanges(pdfBuffer);
    if (numericRanges.length) {
      if (signatureIndex < 0 || signatureIndex >= numericRanges.length) {
        throw new BadRequestException(
          `signatureIndex out of range (0..${numericRanges.length - 1})`,
        );
      }
      const [a, b, c, d] = numericRanges[signatureIndex];
      const len = pdfBuffer.length;
      if (a < 0 || b < 0 || c < 0 || d < 0 || a + b > len || c + d > len) {
        throw new BadRequestException('Invalid ByteRange values');
      }
      const p1 = pdfBuffer.slice(a, a + b);
      const p2 = pdfBuffer.slice(c, c + d);
      return Buffer.concat([p1, p2]);
    }

    // Fallback: placeholder còn '*', xác định theo /Contents <...>
    const contents = this.findAllContentsValueRanges(pdfBuffer);
    if (!contents.length)
      throw new BadRequestException('No /ByteRange or /Contents found');
    if (signatureIndex < 0 || signatureIndex >= contents.length) {
      throw new BadRequestException(
        `signatureIndex out of range (0..${contents.length - 1})`,
      );
    }
    const { start, end } = contents[signatureIndex];
    const p1 = pdfBuffer.slice(0, start);
    const p2 = pdfBuffer.slice(end);
    return Buffer.concat([p1, p2]);
  }

  /** Tạo keypair + self-signed cert RSA-2048 (dùng tạm để ký mock) */
  private generateSelfSignedCert() {
    const pki = forge.pki;
    const keys = pki.rsa.generateKeyPair(2048);

    const cert = pki.createCertificate();
    cert.publicKey = keys.publicKey;
    cert.serialNumber = '01';
    const now = new Date();
    cert.validity.notBefore = new Date(now.getTime() - 5 * 60 * 1000);
    cert.validity.notAfter = new Date(now.getTime() + 365 * 24 * 3600 * 1000);

    const attrs = [
      { name: 'commonName', value: 'Mock Signer' },
      { name: 'organizationName', value: 'Demo Org' },
      { shortName: 'OU', value: 'Dev' },
      { shortName: 'C', value: 'VN' },
    ];
    cert.setSubject(attrs);
    cert.setIssuer(attrs);

    cert.setExtensions([
      { name: 'basicConstraints', cA: false },
      { name: 'keyUsage', digitalSignature: true, keyEncipherment: true },
      { name: 'extKeyUsage', codeSigning: true, emailProtection: true },
      { name: 'nsCertType', client: true, email: true, objsign: true },
      { name: 'subjectKeyIdentifier' },
    ]);

    cert.sign(keys.privateKey, forge.md.sha256.create());

    const certPem = pki.certificateToPem(cert);
    const keyPem = pki.privateKeyToPem(keys.privateKey);
    return { keys, cert, certPem, keyPem };
  }

  /** Tạo CMS (PKCS#7) detached SHA-256 cho dữ liệu cần ký */
  private createDetachedCmsSha256(
    toBeSigned: Buffer,
    keys: forge.pki.KeyPair,
    cert: forge.pki.Certificate,
  ) {
    const p7 = forge.pkcs7.createSignedData();
    // put content for computing messageDigest; although detached, we still set content
    p7.content = forge.util.createBuffer(toBeSigned.toString('binary'));
    p7.addCertificate(cert);
    p7.addSigner({
      key: keys.privateKey,
      certificate: cert,
      // OID SHA-256
      digestAlgorithm: forge.pki.oids.sha256,
      authenticatedAttributes: [
        { type: forge.pki.oids.contentType, value: forge.pki.oids.data },
        { type: forge.pki.oids.messageDigest }, // will be auto-computed from content with the selected digest
        { type: forge.pki.oids.signingTime, value: new Date() },
      ],
    });
    // detached signedData
    p7.sign({ detached: true });

    const asn1 = p7.toAsn1();
    const derBytes = forge.asn1.toDer(asn1).getBytes();
    const derBuf = Buffer.from(derBytes, 'binary');
    return {
      cmsBase64: derBuf.toString('base64'),
      cmsHex: derBuf.toString('hex').toUpperCase(),
      cmsDer: derBuf,
    };
  }

  /**
   * Public API trong service: tạo CMS mock cho đúng placeholder
   * Trả về cmsBase64 + cmsHex + thumbprint cert để debug.
   */
  generateMockCmsForPdf(pdfBuffer: Buffer, signatureIndex = 0) {
    if (!Buffer.isBuffer(pdfBuffer)) {
      throw new BadRequestException('pdfBuffer must be a Buffer');
    }
    const toBeSigned = this.getToBeSignedBytes(pdfBuffer, signatureIndex);

    const { keys, cert, certPem, keyPem } = this.generateSelfSignedCert();
    const { cmsBase64, cmsHex } = this.createDetachedCmsSha256(
      toBeSigned,
      keys,
      cert,
    );

    // Thumbprint (SHA-256) của cert để tham chiếu
    const certDer = Buffer.from(
      forge.asn1.toDer(forge.pki.certificateToAsn1(cert)).getBytes(),
      'binary',
    );
    const certThumbHex = crypto
      .createHash('sha256')
      .update(certDer)
      .digest('hex');

    return {
      signatureIndex,
      algorithm: 'sha256WithRSAEncryption',
      cmsBase64,
      cmsHex,
      certificate: {
        subjectCN: 'Mock Signer',
        pem: certPem,
        thumbprintSha256Hex: certThumbHex,
      },
      // Bạn có thể bỏ keyPem khi deploy thực tế (chỉ để demo):
      privateKeyPem: keyPem,
    };
  }
=======
>>>>>>> de1914db
}<|MERGE_RESOLUTION|>--- conflicted
+++ resolved
@@ -9,26 +9,14 @@
 import { ContractStatusEnum } from '../common/enums/contract-status.enum';
 import { ResponseCommon } from 'src/common/dto/response.dto';
 import { VN_TZ, formatVN, vnNow } from '../../common/datetime';
-<<<<<<< HEAD
 import { plainAddPlaceholder } from '@signpdf/placeholder-plain';
 import { BlockchainService } from '../blockchain/blockchain.service';
 import { FabricUser } from '../blockchain/interfaces/fabric.interface';
 import * as crypto from 'crypto';
 import * as forge from 'node-forge';
 
-type Place = {
-  page?: number;
-  rect?: [number, number, number, number];
-  signatureLength?: number;
-  name?: string;
-  reason?: string;
-  contactInfo?: string;
-  location?: string;
-};
-
-type PrepareOptions = Place | { places: Place[] };
-=======
->>>>>>> de1914db
+
+
 
 @Injectable()
 export class ContractService {
@@ -345,7 +333,6 @@
     if (!contract) throw new Error(`Contract with id ${id} not found`);
     return contract;
   }
-<<<<<<< HEAD
 
   async preparePlaceholder(
     pdfBuffer: Buffer,
@@ -812,6 +799,4 @@
       privateKeyPem: keyPem,
     };
   }
-=======
->>>>>>> de1914db
 }