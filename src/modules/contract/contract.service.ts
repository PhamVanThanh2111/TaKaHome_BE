import { BadRequestException, Injectable, Logger } from '@nestjs/common';
import { InjectRepository } from '@nestjs/typeorm';
import { Repository } from 'typeorm';
import { addMonths as addMonthsFn } from 'date-fns';
import { utcToZonedTime, zonedTimeToUtc } from 'date-fns-tz';
import { Contract } from './entities/contract.entity';
import { CreateContractDto } from './dto/create-contract.dto';
import { UpdateContractDto } from './dto/update-contract.dto';
import { ContractStatusEnum } from '../common/enums/contract-status.enum';
import { ResponseCommon } from 'src/common/dto/response.dto';
import { VN_TZ, formatVN, vnNow } from '../../common/datetime';
import { plainAddPlaceholder } from '@signpdf/placeholder-plain';
<<<<<<< HEAD
import { BlockchainService } from '../blockchain/blockchain.service';
import { FabricUser } from '../blockchain/interfaces/fabric.interface';
=======
import * as crypto from 'crypto';
import * as forge from 'node-forge';
>>>>>>> 52ae08d4

type Place = {
  page?: number;
  rect?: [number, number, number, number];
  signatureLength?: number;
  name?: string;
  reason?: string;
  contactInfo?: string;
  location?: string;
};

type PrepareOptions = Place | { places: Place[] };

@Injectable()
export class ContractService {
  private readonly logger = new Logger(ContractService.name);

  constructor(
    @InjectRepository(Contract)
    private contractRepository: Repository<Contract>,
    private blockchainService: BlockchainService 
  ) {}

  async create(
    createContractDto: CreateContractDto,
  ): Promise<ResponseCommon<Contract>> {
    const contract = this.contractRepository.create(
      this.buildContractPayload(createContractDto),
    );
    const saved = await this.contractRepository.save(contract);
    return new ResponseCommon(200, 'SUCCESS', saved);
  }

  async findAll(): Promise<ResponseCommon<Contract[]>> {
    const contracts = await this.contractRepository.find({
      relations: ['tenant', 'landlord', 'property'],
    });
    return new ResponseCommon(200, 'SUCCESS', contracts);
  }

  async findOne(id: string): Promise<ResponseCommon<Contract | null>> {
    const contract = await this.findRawById(id);
    return new ResponseCommon(200, 'SUCCESS', contract);
  }

  async findByTenant(tenantId: string): Promise<ResponseCommon<Contract[]>> {
    const contracts = await this.contractRepository.find({
      where: { tenant: { id: tenantId } },
      relations: ['tenant', 'landlord', 'property'],
    });
    return new ResponseCommon(200, 'SUCCESS', contracts);
  }

  async findByLandlord(
    landlordId: string,
  ): Promise<ResponseCommon<Contract[]>> {
    const contracts = await this.contractRepository.find({
      where: { landlord: { id: landlordId } },
      relations: ['tenant', 'landlord', 'property'],
    });
    return new ResponseCommon(200, 'SUCCESS', contracts);
  }

  async findLatestByTenantAndProperty(
    tenantId: string,
    propertyId: string,
  ): Promise<Contract | null> {
    const [contract] = await this.contractRepository.find({
      where: {
        tenant: { id: tenantId },
        property: { id: propertyId },
      },
      order: { createdAt: 'DESC' },
      relations: ['tenant', 'landlord', 'property'],
      take: 1,
    });
    return contract ?? null;
  }

  async createDraftForBooking(input: {
    tenantId: string;
    landlordId: string;
    propertyId: string;
    startDate?: Date;
    endDate?: Date;
    contractCode?: string;
    contractFileUrl?: string;
  }): Promise<Contract> {
    const start = input.startDate ? this.toDate(input.startDate) : vnNow();
    const proposedEnd = input.endDate
      ? this.toDate(input.endDate)
      : this.addMonths(start, 12);
    const end = proposedEnd > start ? proposedEnd : this.addMonths(start, 12);

    const contract = this.contractRepository.create({
      contractCode:
        input.contractCode ?? (await this.generateContractCode(start)),
      tenant: { id: input.tenantId } as unknown as Contract['tenant'],
      landlord: { id: input.landlordId } as unknown as Contract['landlord'],
      property: { id: input.propertyId } as unknown as Contract['property'],
      startDate: start,
      endDate: end,
      status: ContractStatusEnum.PENDING_SIGNATURE,
      contractFileUrl: input.contractFileUrl,
    });
    
    const savedContract = await this.contractRepository.save(contract);

    // Tích hợp với blockchain: Tạo contract trên blockchain
    try {
      await this.createContractOnBlockchain(savedContract);
      this.logger.log(`Contract ${savedContract.contractCode} created on blockchain successfully`);
    } catch (error) {
      this.logger.error(`Failed to create contract ${savedContract.contractCode} on blockchain:`, error);
      // Đánh dấu contract cần đồng bộ lại với blockchain
      await this.markForBlockchainSync(savedContract.id, 'CREATE_CONTRACT');
    }

    return savedContract;
  }

  async update(
    id: string,
    updateContractDto: UpdateContractDto,
  ): Promise<ResponseCommon<Contract>> {
    const contract = await this.loadContractOrThrow(id);
    if (updateContractDto.contractCode)
      contract.contractCode = updateContractDto.contractCode;
    if (updateContractDto.tenantId)
      contract.tenant = {
        id: updateContractDto.tenantId,
      } as unknown as Contract['tenant'];
    if (updateContractDto.landlordId)
      contract.landlord = {
        id: updateContractDto.landlordId,
      } as unknown as Contract['landlord'];
    if (updateContractDto.propertyId)
      contract.property = {
        id: updateContractDto.propertyId,
      } as unknown as Contract['property'];
    if (updateContractDto.startDate)
      contract.startDate = this.toDate(updateContractDto.startDate);
    if (updateContractDto.endDate)
      contract.endDate = this.toDate(updateContractDto.endDate);
    if (updateContractDto.contractFileUrl !== undefined)
      contract.contractFileUrl = updateContractDto.contractFileUrl;
    if (updateContractDto.status) contract.status = updateContractDto.status;
    const saved = await this.contractRepository.save(contract);
    return new ResponseCommon(200, 'SUCCESS', saved);
  }

  private ensureStatus(
    contract: Contract,
    expected: ContractStatusEnum[],
  ): void {
    if (!expected.includes(contract.status)) {
      throw new BadRequestException(
        `Invalid state: ${contract.status}. Expected: ${expected.join(', ')}`,
      );
    }
  }

  async markSigned(id: string): Promise<ResponseCommon<Contract>> {
    const contract = await this.loadContractOrThrow(id);
    if (contract.status === ContractStatusEnum.SIGNED) {
      return new ResponseCommon(200, 'SUCCESS', contract);
    }
    this.ensureStatus(contract, [ContractStatusEnum.PENDING_SIGNATURE]);
    contract.status = ContractStatusEnum.SIGNED;
    const saved = await this.contractRepository.save(contract);
    
    // Tích hợp với blockchain: Tenant ký hợp đồng
    try {
      await this.tenantSignContractOnBlockchain(saved);
      this.logger.log(`Contract ${saved.contractCode} signed by tenant on blockchain successfully`);
    } catch (error) {
      this.logger.error(`Failed to sign contract ${saved.contractCode} on blockchain:`, error);
      await this.markForBlockchainSync(saved.id, 'TENANT_SIGN_CONTRACT');
    }
    
    return new ResponseCommon(200, 'SUCCESS', saved);
  }

  async activate(id: string): Promise<ResponseCommon<Contract>> {
    const contract = await this.loadContractOrThrow(id);
    this.ensureStatus(contract, [
      ContractStatusEnum.PENDING_SIGNATURE,
      ContractStatusEnum.SIGNED,
    ]);
    contract.status = ContractStatusEnum.ACTIVE;
    const saved = await this.contractRepository.save(contract);
    
    // Tích hợp với blockchain: Kích hoạt hợp đồng
    // try {
    //   await this.activateContractOnBlockchain(saved);
    //   this.logger.log(`Contract ${saved.contractCode} activated on blockchain successfully`);
    // } catch (error) {
    //   this.logger.error(`Failed to activate contract ${saved.contractCode} on blockchain:`, error);
    //   await this.markForBlockchainSync(saved.id, 'ACTIVATE_CONTRACT');
    // }

    // Tự động tạo payment schedule sau khi activate
    try {
      await this.createPaymentScheduleOnBlockchain(saved);
      this.logger.log(`Payment schedule created for contract ${saved.contractCode}`);
    } catch (error) {
      this.logger.error(`Failed to create payment schedule for contract ${saved.contractCode}:`, error);
      await this.markForBlockchainSync(saved.id, 'CREATE_PAYMENT_SCHEDULE');
    }
    
    return new ResponseCommon(200, 'SUCCESS', saved);
  }

  /**
   * Activate contract without any blockchain calls (used when first payment already activated it)
   * Only updates database status - blockchain is already handled by recordFirstPayment
   */
  // async activateFromFirstPayment(id: string): Promise<ResponseCommon<Contract>> {
  //   const contract = await this.loadContractOrThrow(id);
  //   this.ensureStatus(contract, [
  //     ContractStatusEnum.PENDING_SIGNATURE,
  //     ContractStatusEnum.SIGNED,
  //   ]);
  //   contract.status = ContractStatusEnum.ACTIVE;
  //   const saved = await this.contractRepository.save(contract);
    
  //   // CHỈ cập nhật database - blockchain đã được xử lý bởi recordFirstPayment
  //   // recordFirstPayment tự động: activate contract + create payment schedule
  //   this.logger.log(`Contract ${saved.contractCode} activated from first payment (blockchain sync completed by recordFirstPayment)`);
    
  //   return new ResponseCommon(200, 'SUCCESS', saved);
  // }

  async complete(id: string): Promise<ResponseCommon<Contract>> {
    const contract = await this.loadContractOrThrow(id);
    this.ensureStatus(contract, [ContractStatusEnum.ACTIVE]);
    contract.status = ContractStatusEnum.COMPLETED;
    const saved = await this.contractRepository.save(contract);
    
    // Tích hợp với blockchain: Hoàn thành hợp đồng
    try {
      await this.completeContractOnBlockchain(saved);
      this.logger.log(`Contract ${saved.contractCode} completed on blockchain successfully`);
    } catch (error) {
      this.logger.error(`Failed to complete contract ${saved.contractCode} on blockchain:`, error);
      await this.markForBlockchainSync(saved.id, 'COMPLETE_CONTRACT');
    }
    
    return new ResponseCommon(200, 'SUCCESS', saved);
  }

  async cancel(id: string): Promise<ResponseCommon<Contract>> {
    const contract = await this.loadContractOrThrow(id);
    this.ensureStatus(contract, [
      ContractStatusEnum.DRAFT,
      ContractStatusEnum.PENDING_SIGNATURE,
      ContractStatusEnum.SIGNED,
    ]);
    contract.status = ContractStatusEnum.CANCELLED;
    const saved = await this.contractRepository.save(contract);
    return new ResponseCommon(200, 'SUCCESS', saved);
  }

  async terminate(id: string): Promise<ResponseCommon<Contract>> {
    const contract = await this.loadContractOrThrow(id);
    this.ensureStatus(contract, [ContractStatusEnum.ACTIVE]);
    contract.status = ContractStatusEnum.TERMINATED;
    const saved = await this.contractRepository.save(contract);
    return new ResponseCommon(200, 'SUCCESS', saved);
  }

  async findRawById(id: string): Promise<Contract | null> {
    return this.contractRepository.findOne({
      where: { id },
      relations: ['tenant', 'landlord', 'property'],
    });
  }

  computeHashForSignature(pdfBuffer: Buffer, signatureIndex = 0) {
    if (!Buffer.isBuffer(pdfBuffer)) {
      throw new BadRequestException('pdfBuffer must be a Buffer');
    }

    // 1) Thử cách 1: /ByteRange đã có số
    const numericRanges = this.extractAllNumericByteRanges(pdfBuffer);
    if (
      numericRanges.length &&
      signatureIndex >= 0 &&
      signatureIndex < numericRanges.length
    ) {
      const [a, b, c, d] = numericRanges[signatureIndex];
      const len = pdfBuffer.length;
      if (a < 0 || b < 0 || c < 0 || d < 0 || a + b > len || c + d > len) {
        throw new BadRequestException('Invalid ByteRange values');
      }
      const part1 = pdfBuffer.slice(a, a + b);
      const part2 = pdfBuffer.slice(c, c + d);
      const toHash = Buffer.concat([part1, part2]);
      const digestHex = crypto
        .createHash('sha256')
        .update(toHash)
        .digest('hex');
      const digestBase64 = Buffer.from(digestHex, 'hex').toString('base64');

      return {
        mode: 'numeric-ByteRange',
        byteRange: [a, b, c, d],
        digestHex,
        digestBase64,
        algorithm: 'SHA-256',
        signatureCount: numericRanges.length,
        signatureIndex,
        pdfLength: len,
      };
    }

    // 2) Fallback: /ByteRange là placeholder (*) → tính từ vị trí /Contents
    const contentRanges = this.findAllContentsValueRanges(pdfBuffer);
    if (!contentRanges.length) {
      throw new BadRequestException(
        'No /ByteRange or /Contents found (no signature placeholder?)',
      );
    }
    if (signatureIndex < 0 || signatureIndex >= contentRanges.length) {
      throw new BadRequestException(
        `signatureIndex out of range (0..${contentRanges.length - 1})`,
      );
    }

    const { start, end } = contentRanges[signatureIndex];
    const len = pdfBuffer.length;

    // Chuẩn: loại trừ chỉ bytes bên trong <...>, tức:
    // part1 = [0 .. start)
    // part2 = [end .. EOF]
    const part1 = pdfBuffer.slice(0, start);
    const part2 = pdfBuffer.slice(end, len);
    const toHash = Buffer.concat([part1, part2]);

    const digestHex = crypto.createHash('sha256').update(toHash).digest('hex');
    const digestBase64 = Buffer.from(digestHex, 'hex').toString('base64');

    // Tính ByteRange tương đương (a,b,c,d) cho reference (không bắt buộc phải trả, nhưng hữu ích):
    const a = 0;
    const b = start - a;
    const c = end;
    const d = len - c;

    return {
      mode: 'computed-from-Contents', // thông báo đang ở nhánh placeholder
      byteRange: [a, b, c, d],
      digestHex,
      digestBase64,
      algorithm: 'SHA-256',
      signatureCount: contentRanges.length,
      signatureIndex,
      pdfLength: len,
      contentsValueRange: { start, end }, // để debug
    };
  }

  /**
   * Nhúng CMS signature vào đúng placeholder (theo signatureIndex).
   * - Hỗ trợ nhiều /Contents trong PDF.
   * - Chỉ thay /ByteRange + /Contents ở index chỉ định.
   */
  async embedCmsIntoPlaceholder(
    pdfBuffer: Buffer,
    {
      cmsBase64,
      cmsHex,
      signatureIndex = 0,
    }: { cmsBase64?: string; cmsHex?: string; signatureIndex?: number },
  ): Promise<Buffer> {
    if (!Buffer.isBuffer(pdfBuffer)) {
      throw new BadRequestException('pdfBuffer must be a Buffer');
    }
    if (!cmsBase64 && !cmsHex) {
      throw new BadRequestException('Must provide cmsBase64 or cmsHex');
    }

    // Convert CMS
    let cmsBuf: Buffer;
    if (cmsHex) {
      cmsBuf = Buffer.from(cmsHex, 'hex');
    } else {
      cmsBuf = Buffer.from(cmsBase64!, 'base64');
    }

    // Tìm tất cả /ByteRange
    const pdfStr = pdfBuffer.toString('latin1');
    const byteRangeRegex =
      /\/ByteRange\s*\[\s*([0-9]+|\/\*+)\s+([0-9]+|\/\*+)\s+([0-9]+|\/\*+)\s+([0-9]+|\/\*+)\s*\]/g;

    const byteRanges: { match: RegExpExecArray; index: number }[] = [];
    let m: RegExpExecArray | null;
    while ((m = byteRangeRegex.exec(pdfStr)) !== null) {
      byteRanges.push({ match: m, index: m.index });
    }
    if (byteRanges.length === 0) {
      throw new BadRequestException('No /ByteRange found in PDF');
    }
    if (signatureIndex >= byteRanges.length) {
      throw new BadRequestException(
        `Signature index ${signatureIndex} out of range (found ${byteRanges.length})`,
      );
    }

    // Tìm tất cả /Contents <...>
    const contentsRegex = /\/Contents\s*<([0-9A-Fa-f\s]+)>/g;
    const contentsMatches: { match: RegExpExecArray; index: number }[] = [];
    while ((m = contentsRegex.exec(pdfStr)) !== null) {
      contentsMatches.push({ match: m, index: m.index });
    }
    if (contentsMatches.length !== byteRanges.length) {
      throw new BadRequestException(
        `Mismatch /ByteRange (${byteRanges.length}) vs /Contents (${contentsMatches.length}) occurrences`,
      );
    }

    // Lấy cặp target
    const br = byteRanges[signatureIndex];
    const ct = contentsMatches[signatureIndex];

    // Độ dài placeholder (số byte thật, từ hex string /Contents)
    const placeholderHex = ct.match[1].replace(/\s+/g, '');
    const placeholderLength = placeholderHex.length / 2;

    if (cmsBuf.length > placeholderLength) {
      throw new BadRequestException(
        `CMS length ${cmsBuf.length} exceeds placeholder length ${placeholderLength}`,
      );
    }

    // Pad CMS nếu ngắn hơn placeholder
    const padded = Buffer.concat([
      cmsBuf,
      Buffer.alloc(placeholderLength - cmsBuf.length, 0),
    ]);
    const cmsHexFull = padded.toString('hex').toUpperCase();

    // Tính byteRange thực sự
    const start1 = 0;
    const len1 = ct.index + ct.match[0].indexOf('<') + 1; // từ đầu file tới ngay trước nội dung hex
    const start2 = len1 + cmsHexFull.length;
    const len2 = pdfBuffer.length - start2;
    const newByteRange = [start1, len1, start2, len2];

    // Replace target /Contents
    const updatedStr =
      pdfStr.substring(0, ct.match.index) +
      pdfStr
        .substring(ct.match.index, ct.match.index + ct.match[0].length)
        .replace(placeholderHex, cmsHexFull) +
      pdfStr.substring(ct.match.index + ct.match[0].length);

    // Replace target /ByteRange
    const updatedStr2 =
      updatedStr.substring(0, br.index) +
      updatedStr
        .substring(br.index, br.index + br.match[0].length)
        .replace(br.match[0], `/ByteRange [${newByteRange.join(' ')}]`) +
      updatedStr.substring(br.index + br.match[0].length);

    return Promise.resolve(Buffer.from(updatedStr2, 'latin1'));
    // return Buffer.from(updatedStr2, 'latin1');
  }

  // --- Helpers ---
  private toDate(value: Date | string): Date {
    if (value instanceof Date) {
      return value;
    }
    const normalized = value.length === 10 ? `${value}T00:00:00` : value;
    const date = zonedTimeToUtc(normalized, VN_TZ);
    if (Number.isNaN(date.getTime())) {
      throw new BadRequestException('Invalid date provided for contract');
    }
    return date;
  }

  private addMonths(base: Date, months: number): Date {
    const vnBase = utcToZonedTime(base, VN_TZ);
    const vnNext = addMonthsFn(vnBase, months);
    return zonedTimeToUtc(vnNext, VN_TZ);
  }

  private async generateContractCode(referenceDate = vnNow()): Promise<string> {
    const datePart = formatVN(referenceDate, 'yyyyMMdd');
    for (let attempt = 0; attempt < 5; attempt += 1) {
      const random = Math.random().toString(36).slice(2, 8).toUpperCase();
      const code = `CT-${datePart}-${random}`;
      const exists = await this.contractRepository.findOne({
        where: { contractCode: code },
      });
      if (!exists) return code;
    }
    throw new Error('Unable to generate unique contract code');
  }

  private buildContractPayload(dto: CreateContractDto) {
    return {
      contractCode: dto.contractCode,
      tenant: { id: dto.tenantId } as unknown as Contract['tenant'],
      landlord: { id: dto.landlordId } as unknown as Contract['landlord'],
      property: { id: dto.propertyId } as unknown as Contract['property'],
      startDate: this.toDate(dto.startDate),
      endDate: this.toDate(dto.endDate),
      status: dto.status ?? ContractStatusEnum.PENDING_SIGNATURE,
      contractFileUrl: dto.contractFileUrl,
    };
  }

  private async loadContractOrThrow(id: string): Promise<Contract> {
    const contract = await this.findRawById(id);
    if (!contract) throw new Error(`Contract with id ${id} not found`);
    return contract;
  }

  async preparePlaceholder(
    pdfBuffer: Buffer,
    options: PrepareOptions,
  ): Promise<Buffer> {
    const places: Place[] = 'places' in options ? options.places : [options];

    if (!Buffer.isBuffer(pdfBuffer)) {
      throw new Error('pdfBuffer must be a Buffer');
    }
    if (!places.length) {
      return Promise.resolve(pdfBuffer);
    }

    const defaultRect: [number, number, number, number] = [50, 50, 250, 120];

    // Gọi plainAddPlaceholder nhiều lần, lần nào cũng dùng buffer mới nhất
    let out = Buffer.from(pdfBuffer);

    places.forEach((p, idx) => {
      const rect = p.rect ?? defaultRect;

      // Tên field cố định, tránh trùng
      const name = p.name?.trim() || `Signature${idx + 1}`;

      // signatureLength nên đủ lớn cho CMS (thường 12k–16k là an toàn cho RSA)
      const signatureLength = Number.isFinite(p.signatureLength as number)
        ? Number(p.signatureLength)
        : 12000;

      // kiểm tra rect hợp lệ
      if (
        !Array.isArray(rect) ||
        rect.length !== 4 ||
        rect.some((n) => typeof n !== 'number' || !Number.isFinite(n))
      ) {
        throw new Error(`Invalid rect for placeholder #${idx + 1}`);
      }

      out = Buffer.from(
        plainAddPlaceholder({
          pdfBuffer: out,
          name,
          signatureLength,
          // Các metadata tuỳ chọn
          reason: p.reason ?? '',
          contactInfo: p.contactInfo ?? '',
          location: p.location ?? '',
        }),
      );
    });

    return out;
  }

<<<<<<< HEAD
  // ================================
  // Blockchain Integration Methods
  // ================================

  /**
   * Tạo contract trên blockchain
   */
  private async createContractOnBlockchain(contract: Contract): Promise<void> {
    try {
      // Load thông tin đầy đủ từ DB
      const fullContract = await this.contractRepository.findOne({
        where: { id: contract.id },
        relations: ['tenant', 'landlord', 'property'],
      });

      if (!fullContract) {
        throw new Error('Contract not found for blockchain sync');
      }
      const property = fullContract.property;
      if (!property) {
        throw new Error('Property info missing for blockchain sync');
      }
      // Tạo document hash và signature metadata
      const documentHash = await this.generateDocumentHash(fullContract);
      const landlordSignatureMeta = JSON.stringify({ algorithm: 'RSA-SHA256' });

      // Tạo FabricUser cho landlord (người tạo contract)
      const fabricUser = this.createFabricUser(fullContract.landlord.id, 'OrgLandlordMSP');

      const contractData = {
        contractId: fullContract.contractCode,
        landlordId: fullContract.landlord.id,
        tenantId: fullContract.tenant.id,
        landlordMSP: 'OrgLandlordMSP',
        tenantMSP: 'OrgTenantMSP',
        landlordCertId: `${fullContract.landlord.id}-cert`,
        tenantCertId: `${fullContract.tenant.id}-cert`,
        signedContractFileHash: documentHash,
        landlordSignatureMeta,
        rentAmount: property.price.toString(), // Default rent amount - should come from property
        depositAmount: property.price.toString(), // Default deposit amount - should come from property
        currency: 'VND',
        startDate: fullContract.startDate.toISOString(),
        endDate: fullContract.endDate.toISOString(),
      };

      await this.blockchainService.createContract(contractData, fabricUser);

      this.logger.log(`✅ Contract ${fullContract.contractCode} created on blockchain`);
    } catch (error) {
      this.logger.error(`❌ Failed to create contract on blockchain:`, error);
      throw error;
    }
  }

  /**
   * Tenant ký contract trên blockchain
   */
  private async tenantSignContractOnBlockchain(contract: Contract): Promise<void> {
    try {
      const documentHash = await this.generateDocumentHash(contract);
      const tenantSignatureMeta = JSON.stringify({ algorithm: 'RSA-SHA256' });

      // Tạo FabricUser cho tenant
      const fabricUser = this.createFabricUser(contract.tenant.id, 'OrgTenantMSP');

      await this.blockchainService.tenantSignContract(
        contract.contractCode,
        `full_${documentHash}`,
        tenantSignatureMeta,
        fabricUser
      );

      this.logger.log(`✅ Contract ${contract.contractCode} signed by tenant on blockchain`);
    } catch (error) {
      this.logger.error(`❌ Failed to sign contract on blockchain:`, error);
      throw error;
    }
  }

  /**
   * Kích hoạt contract trên blockchain (sau khi deposit được funding)
   */
  private async activateContractOnBlockchain(contract: Contract): Promise<void> {
    try {
      // Tạo FabricUser cho landlord (người kích hoạt)
      const fabricUser = this.createFabricUser(contract.landlord.id, 'OrgLandlordMSP');

      await this.blockchainService.activateContract(contract.contractCode, fabricUser);

      this.logger.log(`✅ Contract ${contract.contractCode} activated on blockchain`);
    } catch (error) {
      this.logger.error(`❌ Failed to activate contract on blockchain:`, error);
      throw error;
    }
  }

  /**
   * Hoàn thành contract trên blockchain
   */
  private async completeContractOnBlockchain(contract: Contract): Promise<void> {
    try {
      // Tạo FabricUser cho landlord
      const fabricUser = this.createFabricUser(contract.landlord.id, 'OrgLandlordMSP');

      // Sử dụng terminateContract với reason là "COMPLETED"
      await this.blockchainService.terminateContract(
        contract.contractCode, 
        'COMPLETED', 
        fabricUser
      );

      this.logger.log(`✅ Contract ${contract.contractCode} completed on blockchain`);
    } catch (error) {
      this.logger.error(`❌ Failed to complete contract on blockchain:`, error);
      throw error;
    }
  }

  /**
   * Tạo payment schedule trên blockchain sau khi contract active
   */
  private async createPaymentScheduleOnBlockchain(contract: Contract): Promise<void> {
    try {
      // Tạo FabricUser cho landlord (người quản lý contract)
      const fabricUser = this.createFabricUser(contract.landlord.id, 'OrgLandlordMSP');

      await this.blockchainService.createMonthlyPaymentSchedule(
        contract.contractCode,
        fabricUser
      );

      this.logger.log(`✅ Payment schedule created on blockchain for contract ${contract.contractCode}`);
    } catch (error) {
      this.logger.error(`❌ Failed to create payment schedule on blockchain:`, error);
      throw error;
    }
  }

  /**
   * Đánh dấu contract cần đồng bộ lại với blockchain (compensation mechanism)
   */
  private async markForBlockchainSync(contractId: string, operation: string): Promise<void> {
    try {
      // TODO: Lưu vào queue hoặc bảng retry để xử lý sau
      this.logger.warn(`🔄 Contract ${contractId} marked for blockchain sync: ${operation}`);
      
      // Có thể implement với Redis queue hoặc database table
      // await this.retryQueueService.addRetryJob({
      //   type: 'BLOCKCHAIN_SYNC',
      //   contractId,
      //   operation,
      //   attempts: 0,
      //   maxAttempts: 3,
      //   createdAt: new Date()
      // });
    } catch (error) {
      this.logger.error('Failed to mark contract for blockchain sync:', error);
    }
  }

  /**
   * Tạo document hash cho contract
   */
  private async generateDocumentHash(contract: Contract): Promise<string> {
    const contractData = {
      contractCode: contract.contractCode,
      landlordId: contract.landlord?.id,
      tenantId: contract.tenant?.id,
      propertyId: contract.property?.id,
      startDate: contract.startDate?.toISOString(),
      endDate: contract.endDate?.toISOString(),
      status: contract.status,
    };
    
    const dataString = JSON.stringify(contractData);
    const crypto = require('crypto');
    return crypto.createHash('sha256').update(dataString).digest('hex');
  }

  /**
   * Tạo FabricUser object cho blockchain operations
   */
  private createFabricUser(userId: string, orgMSP: string): FabricUser {
    return {
      userId: userId,
      orgName: orgMSP === 'OrgLandlordMSP' ? 'OrgLandlord' : 
               orgMSP === 'OrgTenantMSP' ? 'OrgTenant' : 'OrgProp',
      mspId: orgMSP,
=======
  // Tìm tất cả ByteRange có số
  private extractAllNumericByteRanges(pdfBuffer: Buffer): number[][] {
    const s = pdfBuffer.toString('latin1');
    const re = /\/ByteRange\s*\[\s*(\d+)\s+(\d+)\s+(\d+)\s+(\d+)\s*\]/g;
    const out: number[][] = [];
    let m: RegExpExecArray | null;
    while ((m = re.exec(s)) !== null) {
      out.push([Number(m[1]), Number(m[2]), Number(m[3]), Number(m[4])]);
    }
    return out;
  }

  // Tìm tất cả vị trí <start, end> của giá trị /Contents (chỉ phần bên trong <...>)
  private findAllContentsValueRanges(
    pdfBuffer: Buffer,
  ): Array<{ start: number; end: number }> {
    const s = pdfBuffer.toString('latin1');
    const ranges: Array<{ start: number; end: number }> = [];

    // Duyệt tất cả occurrences của "/Contents"
    const re = /\/Contents\s*/g;
    let m: RegExpExecArray | null;
    while ((m = re.exec(s)) !== null) {
      const after = m.index + m[0].length;
      // Tìm dấu < đầu tiên sau /Contents
      const lt = s.indexOf('<', after);
      if (lt === -1) continue;
      // Tìm dấu > tương ứng sau dấu <
      const gt = s.indexOf('>', lt + 1);
      if (gt === -1) continue;

      // Giá trị /Contents nằm trong (lt+1 .. gt) theo index byte
      ranges.push({ start: lt + 1, end: gt }); // [start, end): end không bao gồm '>'
      // Tiếp tục tìm các /Contents tiếp theo
    }
    return ranges;
  }

  // Tìm tất cả “ô” /ByteRange [ ... ] để biết vị trí phần bên trong [ .. ] cần ghi đè.
  private findAllByteRangeBrackets(pdfBuffer: Buffer) {
    const s = pdfBuffer.toString('latin1');
    const re = /\/ByteRange\s*\[/g;
    const out: { innerStart: number; innerEnd: number }[] = [];
    let m: RegExpExecArray | null;
    while ((m = re.exec(s)) !== null) {
      const bracketStart = s.indexOf('[', m.index);
      if (bracketStart === -1) continue;
      const bracketEnd = s.indexOf(']', bracketStart + 1);
      if (bracketEnd === -1) continue;
      out.push({ innerStart: bracketStart + 1, innerEnd: bracketEnd }); // vùng giữa [ ... ]
    }
    return out;
  }

  // Ghi chuỗi (latin1) vào buffer trong khoảng [start, end), pad bằng padChar nếu thiếu
  private writeStringIntoBuffer(
    buf: Buffer,
    start: number,
    end: number,
    value: string,
    padChar = ' ',
  ) {
    const slot = end - start;
    if (value.length > slot) {
      throw new BadRequestException('Replacement longer than reserved slot');
    }
    const s = value + padChar.repeat(slot - value.length);
    for (let i = 0; i < slot; i++) {
      buf[start + i] = s.charCodeAt(i) & 0xff; // latin1
    }
  }

  /** Lấy bytes "to be signed" cho placeholder: toàn bộ PDF trừ phần bên trong <...> của /Contents tương ứng */
  private getToBeSignedBytes(pdfBuffer: Buffer, signatureIndex = 0): Buffer {
    // ưu tiên dùng ByteRange có số (nếu đã có), nếu không thì lấy theo vị trí /Contents
    const numericRanges = this.extractAllNumericByteRanges(pdfBuffer);
    if (numericRanges.length) {
      if (signatureIndex < 0 || signatureIndex >= numericRanges.length) {
        throw new BadRequestException(
          `signatureIndex out of range (0..${numericRanges.length - 1})`,
        );
      }
      const [a, b, c, d] = numericRanges[signatureIndex];
      const len = pdfBuffer.length;
      if (a < 0 || b < 0 || c < 0 || d < 0 || a + b > len || c + d > len) {
        throw new BadRequestException('Invalid ByteRange values');
      }
      const p1 = pdfBuffer.slice(a, a + b);
      const p2 = pdfBuffer.slice(c, c + d);
      return Buffer.concat([p1, p2]);
    }

    // Fallback: placeholder còn '*', xác định theo /Contents <...>
    const contents = this.findAllContentsValueRanges(pdfBuffer);
    if (!contents.length)
      throw new BadRequestException('No /ByteRange or /Contents found');
    if (signatureIndex < 0 || signatureIndex >= contents.length) {
      throw new BadRequestException(
        `signatureIndex out of range (0..${contents.length - 1})`,
      );
    }
    const { start, end } = contents[signatureIndex];
    const p1 = pdfBuffer.slice(0, start);
    const p2 = pdfBuffer.slice(end);
    return Buffer.concat([p1, p2]);
  }

  /** Tạo keypair + self-signed cert RSA-2048 (dùng tạm để ký mock) */
  private generateSelfSignedCert() {
    const pki = forge.pki;
    const keys = pki.rsa.generateKeyPair(2048);

    const cert = pki.createCertificate();
    cert.publicKey = keys.publicKey;
    cert.serialNumber = '01';
    const now = new Date();
    cert.validity.notBefore = new Date(now.getTime() - 5 * 60 * 1000);
    cert.validity.notAfter = new Date(now.getTime() + 365 * 24 * 3600 * 1000);

    const attrs = [
      { name: 'commonName', value: 'Mock Signer' },
      { name: 'organizationName', value: 'Demo Org' },
      { shortName: 'OU', value: 'Dev' },
      { shortName: 'C', value: 'VN' },
    ];
    cert.setSubject(attrs);
    cert.setIssuer(attrs);

    cert.setExtensions([
      { name: 'basicConstraints', cA: false },
      { name: 'keyUsage', digitalSignature: true, keyEncipherment: true },
      { name: 'extKeyUsage', codeSigning: true, emailProtection: true },
      { name: 'nsCertType', client: true, email: true, objsign: true },
      { name: 'subjectKeyIdentifier' },
    ]);

    cert.sign(keys.privateKey, forge.md.sha256.create());

    const certPem = pki.certificateToPem(cert);
    const keyPem = pki.privateKeyToPem(keys.privateKey);
    return { keys, cert, certPem, keyPem };
  }

  /** Tạo CMS (PKCS#7) detached SHA-256 cho dữ liệu cần ký */
  private createDetachedCmsSha256(
    toBeSigned: Buffer,
    keys: forge.pki.KeyPair,
    cert: forge.pki.Certificate,
  ) {
    const p7 = forge.pkcs7.createSignedData();
    // put content for computing messageDigest; although detached, we still set content
    p7.content = forge.util.createBuffer(toBeSigned.toString('binary'));
    p7.addCertificate(cert);
    p7.addSigner({
      key: keys.privateKey,
      certificate: cert,
      // OID SHA-256
      digestAlgorithm: forge.pki.oids.sha256,
      authenticatedAttributes: [
        { type: forge.pki.oids.contentType, value: forge.pki.oids.data },
        { type: forge.pki.oids.messageDigest }, // will be auto-computed from content with the selected digest
        { type: forge.pki.oids.signingTime, value: new Date() },
      ],
    });
    // detached signedData
    p7.sign({ detached: true });

    const asn1 = p7.toAsn1();
    const derBytes = forge.asn1.toDer(asn1).getBytes();
    const derBuf = Buffer.from(derBytes, 'binary');
    return {
      cmsBase64: derBuf.toString('base64'),
      cmsHex: derBuf.toString('hex').toUpperCase(),
      cmsDer: derBuf,
    };
  }

  /**
   * Public API trong service: tạo CMS mock cho đúng placeholder
   * Trả về cmsBase64 + cmsHex + thumbprint cert để debug.
   */
  generateMockCmsForPdf(pdfBuffer: Buffer, signatureIndex = 0) {
    if (!Buffer.isBuffer(pdfBuffer)) {
      throw new BadRequestException('pdfBuffer must be a Buffer');
    }
    const toBeSigned = this.getToBeSignedBytes(pdfBuffer, signatureIndex);

    const { keys, cert, certPem, keyPem } = this.generateSelfSignedCert();
    const { cmsBase64, cmsHex } = this.createDetachedCmsSha256(
      toBeSigned,
      keys,
      cert,
    );

    // Thumbprint (SHA-256) của cert để tham chiếu
    const certDer = Buffer.from(
      forge.asn1.toDer(forge.pki.certificateToAsn1(cert)).getBytes(),
      'binary',
    );
    const certThumbHex = crypto
      .createHash('sha256')
      .update(certDer)
      .digest('hex');

    return {
      signatureIndex,
      algorithm: 'sha256WithRSAEncryption',
      cmsBase64,
      cmsHex,
      certificate: {
        subjectCN: 'Mock Signer',
        pem: certPem,
        thumbprintSha256Hex: certThumbHex,
      },
      // Bạn có thể bỏ keyPem khi deploy thực tế (chỉ để demo):
      privateKeyPem: keyPem,
>>>>>>> 52ae08d4
    };
  }
}<|MERGE_RESOLUTION|>--- conflicted
+++ resolved
@@ -10,13 +10,10 @@
 import { ResponseCommon } from 'src/common/dto/response.dto';
 import { VN_TZ, formatVN, vnNow } from '../../common/datetime';
 import { plainAddPlaceholder } from '@signpdf/placeholder-plain';
-<<<<<<< HEAD
 import { BlockchainService } from '../blockchain/blockchain.service';
 import { FabricUser } from '../blockchain/interfaces/fabric.interface';
-=======
 import * as crypto from 'crypto';
 import * as forge from 'node-forge';
->>>>>>> 52ae08d4
 
 type Place = {
   page?: number;
@@ -590,7 +587,6 @@
     return out;
   }
 
-<<<<<<< HEAD
   // ================================
   // Blockchain Integration Methods
   // ================================
@@ -779,8 +775,8 @@
       userId: userId,
       orgName: orgMSP === 'OrgLandlordMSP' ? 'OrgLandlord' : 
                orgMSP === 'OrgTenantMSP' ? 'OrgTenant' : 'OrgProp',
-      mspId: orgMSP,
-=======
+      mspId: orgMSP};
+  }
   // Tìm tất cả ByteRange có số
   private extractAllNumericByteRanges(pdfBuffer: Buffer): number[][] {
     const s = pdfBuffer.toString('latin1');
@@ -997,7 +993,6 @@
       },
       // Bạn có thể bỏ keyPem khi deploy thực tế (chỉ để demo):
       privateKeyPem: keyPem,
->>>>>>> 52ae08d4
     };
   }
 }