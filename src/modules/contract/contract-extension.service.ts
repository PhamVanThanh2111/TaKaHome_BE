--- conflicted
+++ resolved
@@ -25,14 +25,11 @@
 import { Escrow } from '../escrow/entities/escrow.entity';
 import { PropertyTypeEnum } from '../common/enums/property-type.enum';
 import { User } from '../user/entities/user.entity';
-<<<<<<< HEAD
 import { BlockchainService } from '../blockchain/blockchain.service';
 import * as path from 'path';
 import * as fs from 'fs';
-=======
 // path/fs imports removed - not needed after template filling via PdfFillService
 import { PdfFillService, PdfTemplateType } from './pdf-fill.service';
->>>>>>> 6b09fb61
 
 @Injectable()
 export class ContractExtensionService {
@@ -47,11 +44,8 @@
     private escrowRepository: Repository<Escrow>,
     private smartcaService: SmartCAService,
     private s3StorageService: S3StorageService,
-<<<<<<< HEAD
     private blockchainService: BlockchainService,
-=======
     private pdfFillService: PdfFillService,
->>>>>>> 6b09fb61
   ) {}
 
   async requestExtension(
