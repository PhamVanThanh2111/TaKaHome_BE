import {
  Controller,
  Get,
  Body,
  Patch,
  Param,
  Delete,
  HttpCode,
  HttpStatus,
  UseGuards,
  Post,
  UseInterceptors,
  UploadedFile,
  BadRequestException,
  UploadedFiles,
} from '@nestjs/common';
import { UserService } from './user.service';
import { UpdateUserDto } from './dto/update-user.dto';
import {
  ApiBearerAuth,
  ApiOperation,
  ApiResponse,
  ApiConsumes,
  ApiBody,
} from '@nestjs/swagger';
import { UserResponseDto } from './dto/user-response.dto';
import { JwtAuthGuard } from '../core/auth/guards/jwt-auth.guard';
import { RolesGuard } from '../core/auth/guards/roles.guard';
import { Roles } from 'src/common/decorators/roles.decorator';
import {
  FileInterceptor,
  FileFieldsInterceptor,
} from '@nestjs/platform-express';
import { CurrentUser } from 'src/common/decorators/user.decorator';
import { JwtUser } from '../core/auth/strategies/jwt.strategy';
import {
  CccdRecognitionResponseDto,
  CccdRecognitionErrorDto,
} from './dto/cccd-recognition.dto';
import {
  FaceVerificationResponseDto,
  FaceVerificationErrorDto,
} from './dto/face-verification.dto';
import { Throttle } from '@nestjs/throttler';
import { USER_ERRORS } from 'src/common/constants/error-messages.constant';

@Controller('users')
@ApiBearerAuth()
@UseGuards(JwtAuthGuard, RolesGuard)
export class UserController {
  constructor(private readonly userService: UserService) {}

  @Get()
  @ApiOperation({ summary: 'Lấy danh sách user' })
  @ApiResponse({ status: HttpStatus.OK, type: [UserResponseDto] })
  @Roles('ADMIN')
  findAll() {
    return this.userService.findAll();
  }

  @Get(':id')
  @ApiOperation({ summary: 'Lấy thông tin user theo id' })
  @ApiResponse({ status: HttpStatus.OK, type: UserResponseDto })
  @ApiResponse({
    status: HttpStatus.NOT_FOUND,
    description: 'Không tìm thấy user',
  })
  findOne(@Param('id') id: string) {
    return this.userService.findOne(id);
  }

  @Patch(':id')
  @ApiOperation({ summary: 'Cập nhật thông tin user' })
  @ApiResponse({ status: HttpStatus.OK, type: UserResponseDto })
  update(@Param('id') id: string, @Body() updateUserDto: UpdateUserDto) {
    return this.userService.update(id, updateUserDto);
  }

  @Delete(':id')
  @HttpCode(HttpStatus.NO_CONTENT)
  @ApiOperation({ summary: 'Xóa user' })
  @ApiResponse({
    status: HttpStatus.NO_CONTENT,
    description: 'Xóa user thành công',
  })
  @Roles('ADMIN')
  remove(@Param('id') id: string) {
    return this.userService.remove(id);
  }

  @Throttle({ upload: {} })
  @Post('upload-avatar')
  @UseInterceptors(FileInterceptor('avatar'))
  @ApiOperation({
    summary: 'Upload avatar cho user hiện tại',
    description:
      'Upload file ảnh avatar lên S3 và cập nhật avatarUrl trong database',
  })
  @ApiConsumes('multipart/form-data')
  @ApiBody({
    description: 'Avatar image file',
    schema: {
      type: 'object',
      properties: {
        avatar: {
          type: 'string',
          format: 'binary',
          description: 'Avatar image file (JPEG, PNG, GIF, WebP)',
        },
      },
      required: ['avatar'],
    },
  })
  @ApiResponse({
    status: 200,
    description: 'Avatar uploaded successfully',
    schema: {
      type: 'object',
      properties: {
        statusCode: { type: 'number', example: 200 },
        message: { type: 'string', example: 'Avatar uploaded successfully' },
        data: {
          type: 'object',
          properties: {
            user: {
              type: 'object',
              description: 'Updated user information',
            },
            upload: {
              type: 'object',
              properties: {
                url: {
                  type: 'string',
                  description: 'S3 URL of uploaded avatar',
                },
                key: {
                  type: 'string',
                  description: 'S3 key of uploaded avatar',
                },
                size: { type: 'number', description: 'File size in bytes' },
              },
            },
          },
        },
      },
    },
  })
  @ApiResponse({
    status: 400,
    description: 'Bad request - Invalid file type or missing file',
  })
  async uploadAvatar(
    @CurrentUser() user: JwtUser,
    @UploadedFile() file: Express.Multer.File,
  ) {
    if (!file) {
      throw new BadRequestException(USER_ERRORS.NO_FILE_UPLOADED);
    }

    // Validate file size (max 5MB)
    const maxSize = 5 * 1024 * 1024; // 5MB
    if (file.size > maxSize) {
      throw new BadRequestException(USER_ERRORS.FILE_SIZE_TOO_LARGE);
    }

    // Validate file type
    const allowedMimeTypes = [
      'image/jpeg',
      'image/jpg',
      'image/png',
      'image/gif',
      'image/webp',
    ];
    if (!allowedMimeTypes.includes(file.mimetype)) {
      throw new BadRequestException(USER_ERRORS.INVALID_FILE_TYPE);
    }

    return this.userService.uploadAvatar(
      user.id,
      file.buffer,
      file.originalname,
      file.mimetype,
    );
  }

  @Throttle({ verification: {} })
  @Post('recognize-cccd')
  @UseInterceptors(FileInterceptor('image'))
  @ApiOperation({
    summary: 'Quét thông tin từ ảnh CCCD/CMND',
    description:
      'Upload ảnh CCCD/CMND để trích xuất thông tin cá nhân sử dụng FPT.AI',
  })
  @ApiConsumes('multipart/form-data')
  @ApiBody({
    description: 'CCCD/CMND image file',
    schema: {
      type: 'object',
      properties: {
        image: {
          type: 'string',
          format: 'binary',
          description: 'CCCD/CMND image file (JPEG, PNG)',
        },
      },
      required: ['image'],
    },
  })
  @ApiResponse({
    status: 200,
    description: 'CCCD recognition completed successfully',
    type: CccdRecognitionResponseDto,
    schema: {
      type: 'object',
      properties: {
        statusCode: { type: 'number', example: 200 },
        message: {
          type: 'string',
          example: 'CCCD recognition completed successfully',
        },
        data: {
          type: 'object',
          properties: {
            id: {
              type: 'string',
              example: '123456789012',
              description: 'Số CCCD/CMND',
            },
            name: {
              type: 'string',
              example: 'NGUYỄN VĂN A',
              description: 'Họ và tên',
            },
            dob: {
              type: 'string',
              example: '01/01/1990',
              description: 'Ngày sinh',
            },
            sex: { type: 'string', example: 'Nam', description: 'Giới tính' },
            home: {
              type: 'string',
              example: 'Hà Nội',
              description: 'Quê quán',
            },
            address: {
              type: 'string',
              example: 'Số 1, Đường ABC, Phường XYZ, Quận DEF, Hà Nội',
              description: 'Nơi thường trú',
            },
            doe: {
              type: 'string',
              example: '01/01/2015',
              description: 'Ngày cấp',
            },
            poi: {
              type: 'string',
              example: 'Cục Cảnh sát ĐKQL cư trú và DLQG về dân cư',
              description: 'Nơi cấp',
            },
          },
        },
      },
    },
  })
  @ApiResponse({
    status: 400,
    description:
      'Bad request - Invalid file type, missing file, or FPT.AI API error',
    type: CccdRecognitionErrorDto,
  })
  @ApiResponse({
    status: 500,
    description: 'Internal server error during CCCD recognition',
  })
  async recognizeCccd(
    @UploadedFile() file: Express.Multer.File,
    @CurrentUser() user: JwtUser,
  ) {
    if (!file) {
      throw new BadRequestException(USER_ERRORS.NO_IMAGE_UPLOADED);
    }

    // Validate file size (max 10MB for CCCD images)
    const maxSize = 10 * 1024 * 1024; // 10MB
    if (file.size > maxSize) {
<<<<<<< HEAD
      throw new BadRequestException(USER_ERRORS.FILE_SIZE_TOO_LARGE);
=======
      throw new BadRequestException(
        'File size too large. Maximum size is 10MB',
      );
>>>>>>> ac8d3ae1
    }

    // Validate file type
    const allowedMimeTypes = ['image/jpeg', 'image/jpg', 'image/png'];
    if (!allowedMimeTypes.includes(file.mimetype)) {
      throw new BadRequestException(USER_ERRORS.INVALID_IMAGE_TYPE);
    }

    return this.userService.recognizeCccd(
      file.buffer,
      file.originalname,
      user.id,
    );
  }

  @Throttle({ verification: {} })
  @Post('verify-face-with-cccd')
  @UseInterceptors(
    FileFieldsInterceptor([
      { name: 'faceImage', maxCount: 1 },
      { name: 'cccdImage', maxCount: 1 },
    ]),
  )
  @ApiOperation({
    summary: 'Xác thực gương mặt với CCCD',
    description:
      'Upload ảnh gương mặt và ảnh CCCD để xác thực. Hệ thống sẽ:\n' +
      '1. Trích xuất thông tin từ ảnh CCCD\n' +
      '2. So sánh gương mặt trong 2 ảnh\n' +
      '3. Cập nhật trạng thái xác thực nếu thành công (độ giống >= 80%)',
  })
  @ApiConsumes('multipart/form-data')
  @ApiBody({
    description: 'Face image and CCCD image files',
    schema: {
      type: 'object',
      properties: {
        faceImage: {
          type: 'string',
          format: 'binary',
          description: 'Ảnh gương mặt của người dùng (JPEG, PNG)',
        },
        cccdImage: {
          type: 'string',
          format: 'binary',
          description: 'Ảnh CCCD/CMND (JPEG, PNG)',
        },
      },
      required: ['faceImage', 'cccdImage'],
    },
  })
  @ApiResponse({
    status: 200,
    description: 'Face verification with CCCD completed successfully',
    type: FaceVerificationResponseDto,
    schema: {
      type: 'object',
      properties: {
        statusCode: { type: 'number', example: 200 },
        message: {
          type: 'string',
          example: 'Xác thực gương mặt và CCCD thành công',
        },
        data: {
          type: 'object',
          properties: {
            isMatch: {
              type: 'boolean',
              example: true,
              description: 'Hai ảnh có cùng 1 người hay không (ngưỡng 80%)',
            },
            similarity: {
              type: 'number',
              example: 85.5,
              description: 'Độ giống nhau của 2 ảnh (%)',
            },
            isBothImgIDCard: {
              type: 'boolean',
              example: false,
              description: 'Cả 2 ảnh có phải là ảnh CMND/CCCD không',
            },
            cccdInfo: {
              type: 'object',
              description: 'Thông tin CCCD đã được trích xuất',
              properties: {
                id: { type: 'string', example: '123456789012' },
                name: { type: 'string', example: 'NGUYỄN VĂN A' },
                dob: { type: 'string', example: '01/01/1990' },
                sex: { type: 'string', example: 'Nam' },
                home: { type: 'string', example: 'Hà Nội' },
                address: {
                  type: 'string',
                  example: 'Số 1, Đường ABC, Phường XYZ',
                },
                doe: { type: 'string', example: '01/01/2015' },
                poi: {
                  type: 'string',
                  example: 'Cục Cảnh sát ĐKQL cư trú và DLQG về dân cư',
                },
              },
            },
          },
        },
      },
    },
  })
  @ApiResponse({
    status: 400,
    description:
      'Bad request - Invalid file, face not matching, or FPT.AI API error',
    type: FaceVerificationErrorDto,
    schema: {
      type: 'object',
      properties: {
        statusCode: { type: 'number', example: 400 },
        message: {
          type: 'string',
          example:
            'Khuôn mặt không khớp với ảnh CCCD. Độ giống nhau: 65.25% (yêu cầu >= 80%)',
          description:
            'Chi tiết lỗi: 407 - Không nhận dạng được khuôn mặt, 408 - Ảnh không đúng định dạng, 409 - Số lượng khuôn mặt không hợp lệ',
        },
      },
    },
  })
  @ApiResponse({
    status: 500,
    description: 'Internal server error during face verification',
  })
  async verifyFaceWithCccd(
    @UploadedFiles()
    files: {
      faceImage?: Express.Multer.File[];
      cccdImage?: Express.Multer.File[];
    },
    @CurrentUser() user: JwtUser,
  ) {
    // Validate both files are uploaded
    if (!files?.faceImage?.[0]) {
      throw new BadRequestException('Ảnh gương mặt không được tải lên');
    }

    if (!files?.cccdImage?.[0]) {
      throw new BadRequestException('Ảnh CCCD không được tải lên');
    }

    const faceImage = files.faceImage[0];
    const cccdImage = files.cccdImage[0];

    // Validate file sizes (max 10MB each)
    const maxSize = 10 * 1024 * 1024; // 10MB

    if (faceImage.size > maxSize) {
      throw new BadRequestException(
        'Kích thước ảnh gương mặt quá lớn. Tối đa 10MB',
      );
    }

    if (cccdImage.size > maxSize) {
      throw new BadRequestException('Kích thước ảnh CCCD quá lớn. Tối đa 10MB');
    }

    // Validate file types
    const allowedMimeTypes = ['image/jpeg', 'image/jpg', 'image/png'];

    if (!allowedMimeTypes.includes(faceImage.mimetype)) {
      throw new BadRequestException(
        'Định dạng ảnh gương mặt không hợp lệ. Chỉ chấp nhận JPEG và PNG.',
      );
    }

    if (!allowedMimeTypes.includes(cccdImage.mimetype)) {
      throw new BadRequestException(
        'Định dạng ảnh CCCD không hợp lệ. Chỉ chấp nhận JPEG và PNG.',
      );
    }

    return this.userService.verifyFaceWithCccd(
      faceImage.buffer,
      cccdImage.buffer,
      faceImage.originalname,
      cccdImage.originalname,
      user.id,
    );
  }
}<|MERGE_RESOLUTION|>--- conflicted
+++ resolved
@@ -283,13 +283,7 @@
     // Validate file size (max 10MB for CCCD images)
     const maxSize = 10 * 1024 * 1024; // 10MB
     if (file.size > maxSize) {
-<<<<<<< HEAD
       throw new BadRequestException(USER_ERRORS.FILE_SIZE_TOO_LARGE);
-=======
-      throw new BadRequestException(
-        'File size too large. Maximum size is 10MB',
-      );
->>>>>>> ac8d3ae1
     }
 
     // Validate file type
