<<<<<<< HEAD
import { Injectable, Logger, OnModuleInit, InternalServerErrorException, NotFoundException, ConflictException, BadRequestException } from '@nestjs/common';
import { BlockchainConfigService } from './blockchain-config.service';
import { BlockchainEventService } from './blockchain-event.service';
import { 
  BlockchainContract, 
  ContractHistory, 
  QueryResult 
} from './interfaces/contract.interface';
import { 
  Payment, 
  PaymentSchedule, 
  Penalty, 
  OverduePayment 
} from './interfaces/payment.interface';
import { 
  BlockchainResponse, 
  FabricUser, 
  TransactionResult 
} from './interfaces/fabric.interface';

// Import Fabric Network directly
import { Gateway, Wallets, Contract, Network, X509Identity, Identity } from 'fabric-network';
import * as FabricCAServices from 'fabric-ca-client';
import * as path from 'path';
import * as fs from 'fs';
import * as crypto from 'crypto';

/**
 * Blockchain Service
 * Main service for interacting with Hyperledger Fabric blockchain
 * Direct integration with Fabric Network (no JavaScript wrapper)
 */
@Injectable()
export class BlockchainService implements OnModuleInit {
  private readonly logger = new Logger(BlockchainService.name);
  private gateway: Gateway;
  private wallet: any;
  private contract: Contract;
  private network: Network;
  private isInitialized = false;
  private currentOrgName: string | null = null;
  private currentUserId: string | null = null;
  private eventListenersStarted = false;

  constructor(
    private blockchainConfig: BlockchainConfigService,
    private eventService: BlockchainEventService
  ) {}

  /**
   * Initialize the blockchain connection on module start
   */
  async onModuleInit(): Promise<void> {
    try {
      // Skip auto-initialization to avoid connection errors during startup
      // Connection will be established on-demand when needed
      this.logger.log('✅ Blockchain service initialized (enrollment-only mode)');
      this.blockchainConfig.logConfiguration();
    } catch (error) {
      this.logger.error('Failed to initialize blockchain service', error);
      // Don't throw error here to allow application to start
      // Connection will be retried on first request
    }
  }

  /**
   * Load user identity directly from wallet and ensure it's properly formatted
   */
  private async loadUserIdentityDirectly(userId: string): Promise<Identity | null> {
    try {
      const walletPath = path.join(process.cwd(), 'assets', 'blockchain', 'wallet');
      const wallet = await Wallets.newFileSystemWallet(walletPath);
=======
// import { Injectable, Logger, OnModuleInit, InternalServerErrorException, NotFoundException, ConflictException, BadRequestException } from '@nestjs/common';
// import { BlockchainConfigService } from './blockchain-config.service';
// import { BlockchainEventService } from './blockchain-event.service';
// import { 
//   BlockchainContract, 
//   ContractHistory, 
//   QueryResult 
// } from './interfaces/contract.interface';
// import { 
//   Payment, 
//   PaymentSchedule, 
//   Penalty, 
//   OverduePayment 
// } from './interfaces/payment.interface';
// import { 
//   BlockchainResponse, 
//   FabricUser, 
//   TransactionResult 
// } from './interfaces/fabric.interface';

// // Import Fabric Network directly
// import { Gateway, Wallets, Contract, Network, X509Identity, Identity } from 'fabric-network';
// import FabricCAServices from 'fabric-ca-client';
// import * as path from 'path';
// import * as fs from 'fs';
// import * as crypto from 'crypto';

// /**
//  * Blockchain Service
//  * Main service for interacting with Hyperledger Fabric blockchain
//  * Direct integration with Fabric Network (no JavaScript wrapper)
//  */
// @Injectable()
// export class BlockchainService implements OnModuleInit {
//   private readonly logger = new Logger(BlockchainService.name);
//   private gateway: Gateway;
//   private wallet: any;
//   private contract: Contract;
//   private network: Network;
//   private isInitialized = false;
//   private currentOrgName: string | null = null;
//   private currentUserId: string | null = null;
//   private eventListenersStarted = false;

//   constructor(
//     private blockchainConfig: BlockchainConfigService,
//     private eventService: BlockchainEventService
//   ) {}

//   /**
//    * Initialize the blockchain connection on module start
//    */
//   async onModuleInit(): Promise<void> {
//     try {
//       // Skip auto-initialization to avoid connection errors during startup
//       // Connection will be established on-demand when needed
//       this.logger.log('✅ Blockchain service initialized (enrollment-only mode)');
//       this.blockchainConfig.logConfiguration();
//     } catch (error) {
//       this.logger.error('Failed to initialize blockchain service', error);
//       // Don't throw error here to allow application to start
//       // Connection will be retried on first request
//     }
//   }

//   /**
//    * Load user identity directly from wallet and ensure it's properly formatted
//    */
//   private async loadUserIdentityDirectly(userId: string): Promise<Identity | null> {
//     try {
//       const walletPath = path.join(process.cwd(), 'assets', 'blockchain', 'wallet');
//       const wallet = await Wallets.newFileSystemWallet(walletPath);
>>>>>>> 945caa29
      
//       // Get the raw identity from wallet
//       const rawIdentity = await wallet.get(userId);
//       if (!rawIdentity) {
//         this.logger.warn(`User identity ${userId} not found in wallet`);
//         return null;
//       }

//       // Parse the identity data
//       const identityData = rawIdentity as any;
      
//       // Create X.509 identity directly from wallet data
//       const x509Identity = {
//         credentials: {
//           certificate: identityData.credentials.certificate,
//           privateKey: identityData.credentials.privateKey
//         },
//         mspId: identityData.mspId,
//         type: 'X.509'
//       };

//       // Store the properly formatted identity back to wallet
//       await wallet.put(userId, x509Identity);
      
//       this.logger.log(`Successfully loaded and formatted identity for user: ${userId}`);
//       return x509Identity;
      
//     } catch (error) {
//       this.logger.error(`Failed to load user identity directly: ${error.message}`);
//       return null;
//     }
//   }

//   /**
//    * Initialize connection to Fabric network
//    */
//   private async initializeFabricConnection(orgName: string, userId?: string): Promise<boolean> {
//     try {
//       const connectionProfile = path.join(process.cwd(), 'assets', 'blockchain', 'connection-profile.json');
//       const ccp = JSON.parse(fs.readFileSync(connectionProfile, 'utf8'));

//       const walletPath = path.join(process.cwd(), 'assets', 'blockchain', 'wallet');
//       this.wallet = await Wallets.newFileSystemWallet(walletPath);

//       // Determine which identity to use
//       let identityLabel: string;
      
<<<<<<< HEAD
      // If userId is provided, try to load it directly first
      if (userId) {
        const directIdentity = await this.loadUserIdentityDirectly(userId);
        if (directIdentity) {
          identityLabel = userId;
          this.logger.log(`Using user identity: ${userId}`);
        } else {
          this.logger.warn(`Could not load user identity ${userId}, falling back to admin`);
          identityLabel = this.getDefaultUser(orgName);
        }
      } else {
        identityLabel = this.getDefaultUser(orgName);
      }

      const identity = await this.wallet.get(identityLabel);
      if (!identity) {
        this.logger.error(`❌ Identity ${identityLabel} not found in wallet`);
        return false;
      }

      this.gateway = new Gateway();
      await this.gateway.connect(ccp, {
        wallet: this.wallet,
        identity: identityLabel,
        discovery: { enabled: false, asLocalhost: false }
      });

      const fabricConfig = this.blockchainConfig.getFabricConfig();
      const channelName = fabricConfig.channelName;
      const chaincodeName = fabricConfig.chaincodeName;
=======
//       // If userId is provided, try to load it directly first
//       if (userId) {
//         const directIdentity = await this.loadUserIdentityDirectly(userId);
//         if (directIdentity) {
//           identityLabel = userId;
//           this.logger.log(`Using user identity: ${userId}`);
//         } else {
//           this.logger.warn(`Could not load user identity ${userId}, falling back to admin`);
//           identityLabel = this.getDefaultUser(orgName);
//         }
//       } else {
//         identityLabel = this.getDefaultUser(orgName);
//       }

//       const identity = await this.wallet.get(identityLabel);
//       if (!identity) {
//         this.logger.error(`❌ Identity ${identityLabel} not found in wallet`);
//         return false;
//       }

//       this.gateway = new Gateway();
//       await this.gateway.connect(ccp, {
//         wallet: this.wallet,
//         identity: identityLabel,
//         discovery: { enabled: true, asLocalhost: true }
//       });

//       const fabricConfig = this.blockchainConfig.getFabricConfig();
//       const channelName = fabricConfig.channelName;
//       const chaincodeName = fabricConfig.chaincodeName;
>>>>>>> 945caa29
      
//       this.network = await this.gateway.getNetwork(channelName);
//       this.contract = this.network.getContract(chaincodeName);

//       // Initialize event service with network and contract
//       await this.eventService.initialize(this.network, this.contract);
      
//       // Start listening for blockchain events only if not already started
//       if (!this.eventListenersStarted) {
//         await this.startEventListeners();
//         this.eventListenersStarted = true;
//       }

//       this.logger.log(`Connected to Fabric network as ${identityLabel}`);
//       return true;
//     } catch (error) {
//       this.logger.error(`Failed to initialize Fabric connection: ${error.message}`);
//       return false;
//     }
//   }

//   /**
//    * Start blockchain event listeners
//    */
//   private async startEventListeners(): Promise<void> {
//     try {
//       // Subscribe to contract events
//       const contractListeners = await this.eventService.subscribeToContractEvents();
//       this.logger.log(`✅ Started ${contractListeners.length} contract event listeners`);

//       // Subscribe to block events (optional)
//       // const blockListener = await this.eventService.subscribeToBlockEvents();
//       // this.logger.log(`✅ Started block event listener: ${blockListener.listenerId}`);

//     } catch (error) {
//       this.logger.error('Failed to start event listeners:', error);
//       // Don't throw error here to avoid blocking the connection initialization
//     }
//   }

//   /**
//    * Ensure connection is ready
//    */
//   private async ensureConnection(orgName: string = 'OrgProp', userId?: string): Promise<void> {
//     // If not initialized or organization changed or user changed, reinitialize connection
//     if (!this.isInitialized || this.currentOrgName !== orgName || this.currentUserId !== userId) {
//       // Disconnect existing connection if exists
//       if (this.gateway) {
//         this.gateway.disconnect();
//         this.isInitialized = false;
//         this.currentOrgName = null;
//         this.currentUserId = null;
//         // Note: Keep event listeners running if they were started
//         // They will be reinitialized with the new connection
//       }
      
//       const success = await this.initializeFabricConnection(orgName, userId);
//       if (success) {
//         this.isInitialized = true;
//         this.currentOrgName = orgName;
//         this.currentUserId = userId || null;
//       } else {
//         throw new Error('Failed to initialize blockchain connection');
//       }
//     }
//   }

//   /**
//    * Disconnect from Fabric gateway
//    */
//   async disconnect(): Promise<void> {
//     // Stop event listeners first
//     await this.eventService.stopListening();
//     this.eventListenersStarted = false;
    
//     if (this.gateway) {
//       this.gateway.disconnect();
//       this.logger.log('Disconnected from Fabric gateway');
//       this.isInitialized = false;
//       this.currentOrgName = null;
//     }
//   }

//   /**
//    * Enroll a new user for blockchain operations
//    */
//   async enrollUser(params: {
//     userId: string;
//     orgName: string;
//     role: string;
//   }): Promise<boolean> {
//     try {
//       const walletPath = path.resolve(process.cwd(), './assets/blockchain/wallet');
//       const wallet = await Wallets.newFileSystemWallet(walletPath);
      
//       // Check if user already exists
//       const userExists = await wallet.get(params.userId);
//       if (userExists) {
//         this.logger.log(`✅ User ${params.userId} already enrolled for ${params.orgName}`);
//         return true;
//       }

//       // Validate organization name
//       if (!this.blockchainConfig.isValidOrganization(params.orgName)) {
//         this.logger.warn(`❌ Invalid organization name: ${params.orgName}. Valid orgs: OrgProp, OrgTenant, OrgLandlord`);
//         return false;
//       }

//       // Build CA client
//       const caInfo = this.buildCAClient(params.orgName);
//       if (!caInfo) {
//         this.logger.warn(`⚠️ CA information not found for ${params.orgName}. Skipping blockchain enrollment.`);
//         this.logger.warn(`� This might be because the Fabric CA server is not running.`);
//         this.logger.warn(`💡 Please check if CA containers are running: docker ps | grep ca`);
//         return false;
//       }

//       // Try to enroll with bootstrap admin first and then register user
//       let adminUserContext;
//       try {
//         // Use bootstrap admin (admin/adminpw) to register new users
//         const bootstrapEnrollment = await caInfo.ca.enroll({
//           enrollmentID: 'admin',
//           enrollmentSecret: 'adminpw',
//         });

//         // Create temporary admin identity in memory
//         const tempAdminIdentity = {
//           credentials: {
//             certificate: bootstrapEnrollment.certificate,
//             privateKey: bootstrapEnrollment.key.toBytes(),
//           },
//           mspId: caInfo.mspId,
//           type: 'X.509',
//         };

//         // Get admin context from bootstrap enrollment
//         const provider = wallet.getProviderRegistry().getProvider(tempAdminIdentity.type);
//         adminUserContext = await provider.getUserContext(tempAdminIdentity, 'admin');
//         this.logger.log(`✅ Successfully got bootstrap admin context for ${params.orgName}`);

//       } catch (bootstrapError) {
//         this.logger.error(`❌ Failed to get bootstrap admin context: ${bootstrapError.message}`);
//         return false;
//       }

//       // Determine affiliation based on organization
//       const affiliation = this.getAffiliationForOrg(params.orgName);

//       // Generate a cryptographically secure random password
//       const userSecret = crypto.randomBytes(32).toString('hex');

//       // Register the user with CA using bootstrap admin
//       const isProduction = process.env.NODE_ENV === 'production';
//       const maxEnrollments = isProduction ? 1 : 0; // 0 = unlimited for dev, 1 for production
      
//       let secret;
//       try {
//         secret = await caInfo.ca.register(
//           {
//             enrollmentID: params.userId,
//             enrollmentSecret: userSecret,
//             role: 'client',
//             affiliation: affiliation,
//             maxEnrollments: maxEnrollments,
//             attrs: [
//               { name: 'role', value: params.role, ecert: true },
//               { name: 'orgName', value: params.orgName, ecert: true }
//             ]
//           },
//           adminUserContext
//         );
//         this.logger.log(`✅ Successfully registered user ${params.userId} with CA`);
//       } catch (regError) {
//         if (regError.message && regError.message.includes('already registered')) {
//           this.logger.log(`⚠️ User ${params.userId} already registered, trying to enroll with default secret`);
//           secret = userSecret;
//         } else {
//           this.logger.error(`❌ Failed to register user ${params.userId}: ${regError.message}`);
//           return false;
//         }
//       }

//       // Enroll the user
//       const enrollment = await caInfo.ca.enroll({
//         enrollmentID: params.userId,
//         enrollmentSecret: secret,
//       });

//       // Create X509 identity
//       const x509Identity: X509Identity = {
//         credentials: {
//           certificate: enrollment.certificate,
//           privateKey: enrollment.key.toBytes(),
//         },
//         mspId: caInfo.mspId,
//         type: 'X.509',
//       };

//       // Store identity in wallet
//       await wallet.put(params.userId, x509Identity);
      
//       this.logger.log(`✅ Successfully enrolled user ${params.userId} for ${params.orgName} with role ${params.role}`);
//       this.logger.log(`📋 User ${params.userId} can now participate in blockchain transactions`);
//       return true;

//     } catch (error) {
//       // Handle specific error cases
//       if (error.message && error.message.includes('already enrolled')) {
//         this.logger.warn(`⚠️ User ${params.userId} is already enrolled with the CA for ${params.orgName}`);
//         return true;
//       }
      
//       // Categorize errors for better debugging
//       if (error.message && error.message.includes('ECONNREFUSED')) {
//         this.logger.error(`🚫 CA server not accessible for ${params.orgName}. Check if CA containers are running.`);
//       } else if (error.message && error.message.includes('certificate')) {
//         this.logger.error(`🔒 TLS certificate issue for ${params.orgName}. Check certificate validity.`);
//       } else if (error.message && error.message.includes('Authentication failure')) {
//         this.logger.error(`🔑 Authentication failed for ${params.orgName}. Check admin credentials.`);
//       } else if (error.message && error.message.includes('affiliation')) {
//         this.logger.error(`🏢 Affiliation not found for ${params.orgName}. Check organization setup.`);
//       } else {
//         this.logger.error(`❌ Failed to enroll user ${params.userId} for ${params.orgName}:`, {
//           error: error.message,
//           // Only log stack trace in development
//           ...(process.env.NODE_ENV !== 'production' && { stack: error.stack })
//         });
//       }
      
//       this.logger.warn(`⚠️ Failed to enroll blockchain identity for user ${params.userId} - continuing without blockchain identity`);
//       return false;
//     }
//   }

//   /**
//    * Check if user is enrolled in blockchain
//    */
//   async isUserEnrolled(userId: string): Promise<boolean> {
//     try {
//       const walletPath = path.resolve(process.cwd(), './assets/blockchain/wallet');
//       const wallet = await Wallets.newFileSystemWallet(walletPath);
      
//       const identity = await wallet.get(userId);
//       return !!identity;
//     } catch (error) {
//       this.logger.error(`Failed to check enrollment for user ${userId}:`, error);
//       return false;
//     }
//   }

//   /**
//    * Build CA client for organization
//    */
//   private buildCAClient(orgName: string): { ca: FabricCAServices; mspId: string } | null {
//     try {
//       const organization = this.blockchainConfig.getOrganization(orgName);
//       if (!organization) {
//         throw new Error(`Organization ${orgName} not found`);
//       }

//       // Use CA URL from organization config
//       const caUrl = organization.caUrl;
//       if (!caUrl) {
//         throw new Error(`No CA URL found for organization ${orgName}`);
//       }

//       // Read TLS CA cert for the organization
//       const tlsCertPath = path.resolve(process.cwd(), `./assets/blockchain/tls/ca-${orgName.toLowerCase()}.crt`);
//       let tlsCACerts = '';
      
//       if (fs.existsSync(tlsCertPath)) {
//         tlsCACerts = fs.readFileSync(tlsCertPath, 'utf8');
//       }

//       // Create CA client with proper TLS configuration
//       const isProduction = process.env.NODE_ENV === 'production';
//       const caOptions: any = { 
//         verify: isProduction, // Enable TLS verification in production
//         'ssl-target-name-override': `ca-${orgName.toLowerCase()}`,
//         protocol: 'https'
//       };
      
//       if (tlsCACerts) {
//         caOptions.trustedRoots = [tlsCACerts];
//       }
      
//       // Log TLS configuration for security audit
//       this.logger.log(`🔒 TLS verification ${isProduction ? 'ENABLED' : 'DISABLED'} for ${orgName} (NODE_ENV: ${process.env.NODE_ENV || 'development'})`);
      
//       const ca = new FabricCAServices(caUrl, caOptions);
      
//       return {
//         ca,
//         mspId: organization.mspId
//       };
//     } catch (error) {
//       this.logger.error(`Failed to build CA client for ${orgName}:`, error);
//       return null;
//     }
//   }

//   /**
//    * Get default admin user for organization
//    */
//   private getDefaultUser(orgName: string): string {
//     return `admin-${orgName}`;
//   }

//   /**
//    * Get list of available admin users in wallet
//    */
//   private async getAvailableAdminUsers(wallet: any): Promise<string> {
//     try {
//       const adminUsers: string[] = [];
//       const organizations = ['OrgProp', 'OrgTenant', 'OrgLandlord'];
      
//       for (const org of organizations) {
//         const adminUserName = `admin-${org}`;
//         const exists = await wallet.get(adminUserName);
//         if (exists) {
//           adminUsers.push(adminUserName);
//         }
//       }
      
//       return adminUsers.length > 0 ? adminUsers.join(', ') : 'No admin users found';
//     } catch (error) {
//       return 'Error checking admin users';
//     }
//   }

//   /**
//    * Get affiliation for organization
//    */
//   private getAffiliationForOrg(orgName: string): string {
//     const affiliations = {
//       'OrgProp': 'orgProp.department1',
//       'OrgTenant': 'orgTenant.department1', 
//       'OrgLandlord': 'orgLandlord.department1'
//     };
//     return affiliations[orgName] || `${orgName}.department1`;
//   }  /**
//    * Handle blockchain errors and convert to appropriate HTTP exceptions
//    */
//   private handleBlockchainError(error: any, operation: string): never {
//     this.logger.error(`Blockchain operation failed [${operation}]:`, error);

//     const errorMessage = error.message || 'Unknown blockchain error';

//     if (errorMessage.includes('Identity not found')) {
//       throw new BadRequestException('Blockchain user not enrolled');
//     } else if (errorMessage.includes('already exists')) {
//       throw new ConflictException('Resource already exists on blockchain');
//     } else if (errorMessage.includes('does not exist') || errorMessage.includes('not found')) {
//       throw new NotFoundException('Resource not found on blockchain');
//     } else if (errorMessage.includes('Missing required fields')) {
//       throw new BadRequestException('Invalid input data for blockchain operation');
//     } else {
//       throw new InternalServerErrorException(`Blockchain network error: ${errorMessage}`);
//     }
//   }

//   /**
//    * Create a wrapper for blockchain operations with error handling
//    */
//   private async executeBlockchainOperation<T>(
//     operation: () => Promise<T>,
//     operationName: string,
//     orgName: string = 'OrgProp',
//     userId?: string
//   ): Promise<BlockchainResponse<T>> {
//     try {
//       await this.ensureConnection(orgName, userId);
      
//       const startTime = Date.now();
//       const result = await operation();
//       const duration = Date.now() - startTime;
      
//       this.logger.log(`Blockchain operation [${operationName}] completed in ${duration}ms for user ${userId || 'admin'}`);
      
//       return {
//         success: true,
//         data: result,
//         message: `Operation ${operationName} completed successfully`
//       };
//     } catch (error) {
//       this.logger.error(`Blockchain operation [${operationName}] failed:`, error);
//       return {
//         success: false,
//         error: error.message || 'Unknown error occurred',
//         message: `Operation ${operationName} failed`
//       };
//     }
//   }

//   // ========== CONTRACT OPERATIONS ==========

//   /**
//    * Create a new rental contract (landlord initiates)
//    */
//   async createContract(
//     contractData: {
//       contractId: string;
//       landlordId: string;
//       tenantId: string;
//       landlordMSP: string;
//       tenantMSP: string;
//       landlordCertId: string;
//       tenantCertId: string;
//       signedContractFileHash: string;
//       landlordSignatureMeta: string;
//       rentAmount: string;
//       depositAmount: string;
//       currency: string;
//       startDate: string;
//       endDate: string;
//     },
//     user: FabricUser
//   ): Promise<BlockchainResponse<BlockchainContract>> {
    
//     return this.executeBlockchainOperation(
//       async () => {
//         const result = await this.contract.submitTransaction(
//           'CreateContract',
//           contractData.contractId,
//           contractData.landlordId,
//           contractData.tenantId,
//           contractData.landlordMSP,
//           contractData.tenantMSP,
//           contractData.landlordCertId,
//           contractData.tenantCertId,
//           contractData.signedContractFileHash,
//           contractData.landlordSignatureMeta,
//           contractData.rentAmount,
//           contractData.depositAmount,
//           contractData.currency,
//           contractData.startDate,
//           contractData.endDate
//         );
        
//         return JSON.parse(result.toString());
//       },
//       'createContract',
//       user.orgName,
//       user.userId
//     );
//   }

//   /**
//    * Get contract by ID
//    */
//   async getContract(contractId: string, user: FabricUser): Promise<BlockchainResponse<BlockchainContract>> {
//     return this.executeBlockchainOperation(
//       async () => {
//         const result = await this.contract.evaluateTransaction('GetContract', contractId);
//         return JSON.parse(result.toString());
//       },
//       'getContract',
//       user.orgName,
//       user.userId
//     );
//   }

//   /**
//    * Activate contract
//    */
//   async activateContract(contractId: string, user: FabricUser): Promise<BlockchainResponse<BlockchainContract>> {
//     return this.executeBlockchainOperation(
//       async () => {
//         const result = await this.contract.submitTransaction('ActivateContract', contractId);
//         return JSON.parse(result.toString());
//       },
//       'activateContract',
//       user.orgName,
//       user.userId
//     );
//   }

//   /**
//    * Terminate contract
//    */
//   async terminateContract(contractId: string, reason: string, user: FabricUser): Promise<BlockchainResponse<BlockchainContract>> {
//     return this.executeBlockchainOperation(
//       async () => {
//         const result = await this.contract.submitTransaction('TerminateContract', contractId, reason || '', reason || '');
//         return JSON.parse(result.toString());
//       },
//       'terminateContract',
//       user.orgName,
//       user.userId
//     );
//   }

//   /**
//    * Tenant signs the contract
//    */
//   async tenantSignContract(
//     contractId: string,
//     fullySignedContractFileHash: string,
//     tenantSignatureMeta: string,
//     user: FabricUser
//   ): Promise<BlockchainResponse<BlockchainContract>> {
//     return this.executeBlockchainOperation(
//       async () => {
//         const result = await this.contract.submitTransaction(
//           'TenantSignContract',
//           contractId,
//           fullySignedContractFileHash,
//           tenantSignatureMeta
//         );
//         return JSON.parse(result.toString());
//       },
//       'tenantSignContract',
//       user.orgName,
//       user.userId
//     );
//   }

//   /**
//    * Record security deposits from both parties
//    */
//   async recordDeposit(
//     contractId: string,
//     party: string,
//     amount: string,
//     depositTxRef: string,
//     user: FabricUser
//   ): Promise<BlockchainResponse<BlockchainContract>> {
//     return this.executeBlockchainOperation(
//       async () => {
//         const result = await this.contract.submitTransaction(
//           'RecordDeposit',
//           contractId,
//           party,
//           amount,
//           depositTxRef
//         );
//         return JSON.parse(result.toString());
//       },
//       'recordDeposit',
//       user.orgName,
//       user.userId
//     );
//   }

//   /**
//    * Record the first month's rent payment
//    */
//   async recordFirstPayment(
//     contractId: string,
//     amount: string,
//     paymentTxRef: string,
//     user: FabricUser
//   ): Promise<BlockchainResponse<BlockchainContract>> {
//     return this.executeBlockchainOperation(
//       async () => {
//         const result = await this.contract.submitTransaction(
//           'RecordFirstPayment',
//           contractId,
//           amount,
//           paymentTxRef
//         );
//         return JSON.parse(result.toString());
//       },
//       'recordFirstPayment',
//       user.orgName,
//       user.userId
//     );
//   }

//   /**
//    * Generate monthly payment schedule based on first payment date
//    */
//   async createMonthlyPaymentSchedule(
//     contractId: string,
//     user: FabricUser
//   ): Promise<BlockchainResponse<any[]>> {
//     return this.executeBlockchainOperation(
//       async () => {
//         const result = await this.contract.submitTransaction(
//           'CreateMonthlyPaymentSchedule',
//           contractId
//         );
//         return JSON.parse(result.toString());
//       },
//       'createMonthlyPaymentSchedule',
//       user.orgName,
//       user.userId
//     );
//   }

//   /**
//    * Add signature to contract (legacy function - deprecated)
//    */
//   async addSignature(
//     contractId: string,
//     party: string,
//     certSerial: string,
//     sigMetaJson: string,
//     user: FabricUser
//   ): Promise<BlockchainResponse<BlockchainContract>> {
//     return this.executeBlockchainOperation(
//       async () => {
//         const result = await this.contract.submitTransaction('AddSignature', contractId, party, certSerial, sigMetaJson);
//         return JSON.parse(result.toString());
//       },
//       'addSignature',
//       user.orgName,
//       user.userId
//     );
//   }

//   /**
//    * Get contract history
//    */
//   async getContractHistory(contractId: string, user: FabricUser): Promise<BlockchainResponse<ContractHistory[]>> {
//     return this.executeBlockchainOperation(
//       async () => {
//         const result = await this.contract.evaluateTransaction('GetContractHistory', contractId);
//         return JSON.parse(result.toString());
//       },
//       'getContractHistory',
//       user.orgName,
//       user.userId
//     );
//   }

//   // ========== QUERY OPERATIONS ==========

//   /**
//    * Query contracts by status
//    */
//   async queryContractsByStatus(status: string, user: FabricUser): Promise<BlockchainResponse<BlockchainContract[]>> {
//     return this.executeBlockchainOperation(
//       async () => {
//         const result = await this.contract.evaluateTransaction('QueryContractsByStatus', status);
//         return JSON.parse(result.toString());
//       },
//       'queryContractsByStatus',
//       user.orgName,
//       user.userId
//     );
//   }

//   /**
//    * Query contracts by party
//    */
//   async queryContractsByParty(partyId: string, user: FabricUser): Promise<BlockchainResponse<BlockchainContract[]>> {
//     return this.executeBlockchainOperation(
//       async () => {
//         const result = await this.contract.evaluateTransaction('QueryContractsByParty', partyId);
//         return JSON.parse(result.toString());
//       },
//       'queryContractsByParty',
//       user.orgName,
//       user.userId
//     );
//   }

//   /**
//    * Query contracts by date range
//    */
//   async queryContractsByDateRange(
//     startDate: string,
//     endDate: string,
//     user: FabricUser
//   ): Promise<BlockchainResponse<BlockchainContract[]>> {
//     return this.executeBlockchainOperation(
//       async () => {
//         const result = await this.contract.evaluateTransaction('QueryContractsByDateRange', startDate, endDate);
//         return JSON.parse(result.toString());
//       },
//       'queryContractsByDateRange',
//       user.orgName,
//       user.userId
//     );
//   }

//   // ========== PAYMENT OPERATIONS ==========

//   /**
//    * Create payment schedule
//    */
//   async createPaymentSchedule(
//     contractId: string,
//     scheduleData: {
//       totalPeriods: number;
//       schedule: Array<{
//         period: number;
//         amount: number;
//         dueDate: string;
//       }>;
//     },
//     user: FabricUser
//   ): Promise<BlockchainResponse<PaymentSchedule[]>> {
//     return this.executeBlockchainOperation(
//       async () => {
//         // Chaincode CreatePaymentSchedule expects: contractId, period, amount, orderRef
//         // We need to create multiple payment schedules for each period
//         const results: any[] = [];
        
//         for (const scheduleItem of scheduleData.schedule) {
//           const result = await this.contract.submitTransaction(
//             'CreatePaymentSchedule',
//             contractId,
//             scheduleItem.period.toString(),
//             scheduleItem.amount.toString(),
//             `ORDER_${contractId}_${scheduleItem.period}` // Generate orderRef
//           );
//           results.push(JSON.parse(result.toString()));
//         }
        
//         return results;
//       },
//       'createPaymentSchedule',
//       user.orgName,
//       user.userId
//     );
//   }

//   /**
//    * Record monthly rent payment
//    */
//   async recordPayment(
//     contractId: string,
//     period: string,
//     amount: string,
//     user: FabricUser,
//     orderRef?: string
//   ): Promise<BlockchainResponse<Payment>> {
//     return this.executeBlockchainOperation(
//       async () => {
//         const result = await this.contract.submitTransaction('RecordPayment', contractId, period, amount, orderRef || '');
//         return JSON.parse(result.toString());
//       },
//       'recordPayment',
//       user.orgName,
//       user.userId
//     );
//   }

//   /**
//    * Mark payment as overdue (automatic based on due date)
//    */
//   async markOverdue(contractId: string, period: string, user: FabricUser): Promise<BlockchainResponse<Payment>> {
//     return this.executeBlockchainOperation(
//       async () => {
//         const result = await this.contract.submitTransaction('MarkOverdue', contractId, period);
//         return JSON.parse(result.toString());
//       },
//       'markOverdue',
//       user.orgName,
//       user.userId
//     );
//   }

//   /**
//    * Apply penalty to a specific payment
//    */
//   async applyPenalty(
//     contractId: string,
//     period: string,
//     amount: string,
//     policyRef: string,
//     reason: string,
//     user: FabricUser
//   ): Promise<BlockchainResponse<Penalty>> {
//     return this.executeBlockchainOperation(
//       async () => {
//         const result = await this.contract.submitTransaction('ApplyPenalty', contractId, period, amount, policyRef || '', reason);
//         return JSON.parse(result.toString());
//       },
//       'applyPenalty',
//       user.orgName,
//       user.userId
//     );
//   }

//   /**
//    * Record contract-level penalty
//    */
//   async recordPenalty(
//     contractId: string,
//     party: string,
//     amount: string,
//     reason: string,
//     user: FabricUser
//   ): Promise<BlockchainResponse<Penalty>> {
//     return this.executeBlockchainOperation(
//       async () => {
//         const result = await this.contract.submitTransaction('RecordPenalty', contractId, party, amount, reason);
//         return JSON.parse(result.toString());
//       },
//       'recordPenalty',
//       user.orgName,
//       user.userId
//     );
//   }

//   /**
//    * Query payments by status
//    */
//   async queryPaymentsByStatus(status: string, user: FabricUser): Promise<BlockchainResponse<Payment[]>> {
//     return this.executeBlockchainOperation(
//       async () => {
//         const result = await this.contract.evaluateTransaction('QueryPaymentsByStatus', status);
//         return JSON.parse(result.toString());
//       },
//       'queryPaymentsByStatus',
//       user.orgName,
//       user.userId
//     );
//   }

//   /**
//    * Query overdue payments
//    */
//   async queryOverduePayments(user: FabricUser): Promise<BlockchainResponse<OverduePayment[]>> {
//     return this.executeBlockchainOperation(
//       async () => {
//         const result = await this.contract.evaluateTransaction('QueryOverduePayments');
//         return JSON.parse(result.toString());
//       },
//       'queryOverduePayments',
//       user.orgName,
//       user.userId
//     );
//   }

//   // ========== PRIVATE DATA OPERATIONS ==========

//   /**
//    * Store sensitive contract details in private data collection
//    */
//   async storeContractPrivateDetails(
//     contractId: string,
//     privateDataJson: string,
//     user: FabricUser
//   ): Promise<BlockchainResponse<any>> {
//     return this.executeBlockchainOperation(
//       async () => {
//         const result = await this.contract.submitTransaction('StoreContractPrivateDetails', contractId, privateDataJson);
//         return JSON.parse(result.toString());
//       },
//       'storeContractPrivateDetails',
//       user.orgName,
//       user.userId
//     );
//   }

//   /**
//    * Retrieve private contract details
//    */
//   async getContractPrivateDetails(
//     contractId: string,
//     user: FabricUser
//   ): Promise<BlockchainResponse<any>> {
//     return this.executeBlockchainOperation(
//       async () => {
//         const result = await this.contract.evaluateTransaction('GetContractPrivateDetails', contractId);
//         return JSON.parse(result.toString());
//       },
//       'getContractPrivateDetails',
//       user.orgName,
//       user.userId
//     );
//   }

//   // ========== UTILITY OPERATIONS ==========

//   /**
//    * Health check for blockchain connection
//    */
//   async healthCheck(): Promise<{
//     status: string;
//     network: string;
//     isConnected: boolean;
//     timestamp: string;
//     organizations: string[];
//   }> {
//     try {
//       await this.ensureConnection();
//       const config = this.blockchainConfig.getFabricConfig();
//       const organizations = Object.keys(this.blockchainConfig.getOrganizations());
      
//       return {
//         status: 'healthy',
//         network: `${config.channelName}/${config.chaincodeName}`,
//         isConnected: this.isInitialized,
//         timestamp: new Date().toISOString(),
//         organizations: organizations
//       };
//     } catch (error) {
//       this.logger.error('Blockchain health check failed:', error.message);
//       return {
//         status: 'unhealthy',
//         network: 'disconnected',
//         isConnected: false,
//         timestamp: new Date().toISOString(),
//         organizations: []
//       };
//     }
//   }

//   /**
//    * Get supported organizations
//    */
//   getSupportedOrganizations(): string[] {
//     return Object.keys(this.blockchainConfig.getOrganizations());
//   }

//   /**
//    * Get contract penalties
//    */
//   async getContractPenalties(contractId: string, user: FabricUser): Promise<BlockchainResponse<Penalty[]>> {
//     return this.executeBlockchainOperation(
//       async () => {
//         const result = await this.contract.evaluateTransaction('QueryPenaltiesByContract', contractId);
//         const rawData = result.toString();
//         const parsedData = JSON.parse(rawData);
        
//         return parsedData;
//       },
//       'getContractPenalties',
//       user.orgName,
//       user.userId
//     );
//   }
// }<|MERGE_RESOLUTION|>--- conflicted
+++ resolved
@@ -1,4 +1,3 @@
-<<<<<<< HEAD
 import { Injectable, Logger, OnModuleInit, InternalServerErrorException, NotFoundException, ConflictException, BadRequestException } from '@nestjs/common';
 import { BlockchainConfigService } from './blockchain-config.service';
 import { BlockchainEventService } from './blockchain-event.service';
@@ -21,7 +20,7 @@
 
 // Import Fabric Network directly
 import { Gateway, Wallets, Contract, Network, X509Identity, Identity } from 'fabric-network';
-import * as FabricCAServices from 'fabric-ca-client';
+import FabricCAServices from 'fabric-ca-client';
 import * as path from 'path';
 import * as fs from 'fs';
 import * as crypto from 'crypto';
@@ -71,128 +70,53 @@
     try {
       const walletPath = path.join(process.cwd(), 'assets', 'blockchain', 'wallet');
       const wallet = await Wallets.newFileSystemWallet(walletPath);
-=======
-// import { Injectable, Logger, OnModuleInit, InternalServerErrorException, NotFoundException, ConflictException, BadRequestException } from '@nestjs/common';
-// import { BlockchainConfigService } from './blockchain-config.service';
-// import { BlockchainEventService } from './blockchain-event.service';
-// import { 
-//   BlockchainContract, 
-//   ContractHistory, 
-//   QueryResult 
-// } from './interfaces/contract.interface';
-// import { 
-//   Payment, 
-//   PaymentSchedule, 
-//   Penalty, 
-//   OverduePayment 
-// } from './interfaces/payment.interface';
-// import { 
-//   BlockchainResponse, 
-//   FabricUser, 
-//   TransactionResult 
-// } from './interfaces/fabric.interface';
-
-// // Import Fabric Network directly
-// import { Gateway, Wallets, Contract, Network, X509Identity, Identity } from 'fabric-network';
-// import FabricCAServices from 'fabric-ca-client';
-// import * as path from 'path';
-// import * as fs from 'fs';
-// import * as crypto from 'crypto';
-
-// /**
-//  * Blockchain Service
-//  * Main service for interacting with Hyperledger Fabric blockchain
-//  * Direct integration with Fabric Network (no JavaScript wrapper)
-//  */
-// @Injectable()
-// export class BlockchainService implements OnModuleInit {
-//   private readonly logger = new Logger(BlockchainService.name);
-//   private gateway: Gateway;
-//   private wallet: any;
-//   private contract: Contract;
-//   private network: Network;
-//   private isInitialized = false;
-//   private currentOrgName: string | null = null;
-//   private currentUserId: string | null = null;
-//   private eventListenersStarted = false;
-
-//   constructor(
-//     private blockchainConfig: BlockchainConfigService,
-//     private eventService: BlockchainEventService
-//   ) {}
-
-//   /**
-//    * Initialize the blockchain connection on module start
-//    */
-//   async onModuleInit(): Promise<void> {
-//     try {
-//       // Skip auto-initialization to avoid connection errors during startup
-//       // Connection will be established on-demand when needed
-//       this.logger.log('✅ Blockchain service initialized (enrollment-only mode)');
-//       this.blockchainConfig.logConfiguration();
-//     } catch (error) {
-//       this.logger.error('Failed to initialize blockchain service', error);
-//       // Don't throw error here to allow application to start
-//       // Connection will be retried on first request
-//     }
-//   }
-
-//   /**
-//    * Load user identity directly from wallet and ensure it's properly formatted
-//    */
-//   private async loadUserIdentityDirectly(userId: string): Promise<Identity | null> {
-//     try {
-//       const walletPath = path.join(process.cwd(), 'assets', 'blockchain', 'wallet');
-//       const wallet = await Wallets.newFileSystemWallet(walletPath);
->>>>>>> 945caa29
-      
-//       // Get the raw identity from wallet
-//       const rawIdentity = await wallet.get(userId);
-//       if (!rawIdentity) {
-//         this.logger.warn(`User identity ${userId} not found in wallet`);
-//         return null;
-//       }
-
-//       // Parse the identity data
-//       const identityData = rawIdentity as any;
-      
-//       // Create X.509 identity directly from wallet data
-//       const x509Identity = {
-//         credentials: {
-//           certificate: identityData.credentials.certificate,
-//           privateKey: identityData.credentials.privateKey
-//         },
-//         mspId: identityData.mspId,
-//         type: 'X.509'
-//       };
-
-//       // Store the properly formatted identity back to wallet
-//       await wallet.put(userId, x509Identity);
-      
-//       this.logger.log(`Successfully loaded and formatted identity for user: ${userId}`);
-//       return x509Identity;
-      
-//     } catch (error) {
-//       this.logger.error(`Failed to load user identity directly: ${error.message}`);
-//       return null;
-//     }
-//   }
-
-//   /**
-//    * Initialize connection to Fabric network
-//    */
-//   private async initializeFabricConnection(orgName: string, userId?: string): Promise<boolean> {
-//     try {
-//       const connectionProfile = path.join(process.cwd(), 'assets', 'blockchain', 'connection-profile.json');
-//       const ccp = JSON.parse(fs.readFileSync(connectionProfile, 'utf8'));
-
-//       const walletPath = path.join(process.cwd(), 'assets', 'blockchain', 'wallet');
-//       this.wallet = await Wallets.newFileSystemWallet(walletPath);
-
-//       // Determine which identity to use
-//       let identityLabel: string;
-      
-<<<<<<< HEAD
+      
+      // Get the raw identity from wallet
+      const rawIdentity = await wallet.get(userId);
+      if (!rawIdentity) {
+        this.logger.warn(`User identity ${userId} not found in wallet`);
+        return null;
+      }
+
+      // Parse the identity data
+      const identityData = rawIdentity as any;
+      
+      // Create X.509 identity directly from wallet data
+      const x509Identity = {
+        credentials: {
+          certificate: identityData.credentials.certificate,
+          privateKey: identityData.credentials.privateKey
+        },
+        mspId: identityData.mspId,
+        type: 'X.509'
+      };
+
+      // Store the properly formatted identity back to wallet
+      await wallet.put(userId, x509Identity);
+      
+      this.logger.log(`Successfully loaded and formatted identity for user: ${userId}`);
+      return x509Identity;
+      
+    } catch (error) {
+      this.logger.error(`Failed to load user identity directly: ${error.message}`);
+      return null;
+    }
+  }
+
+  /**
+   * Initialize connection to Fabric network
+   */
+  private async initializeFabricConnection(orgName: string, userId?: string): Promise<boolean> {
+    try {
+      const connectionProfile = path.join(process.cwd(), 'assets', 'blockchain', 'connection-profile.json');
+      const ccp = JSON.parse(fs.readFileSync(connectionProfile, 'utf8'));
+
+      const walletPath = path.join(process.cwd(), 'assets', 'blockchain', 'wallet');
+      this.wallet = await Wallets.newFileSystemWallet(walletPath);
+
+      // Determine which identity to use
+      let identityLabel: string;
+      
       // If userId is provided, try to load it directly first
       if (userId) {
         const directIdentity = await this.loadUserIdentityDirectly(userId);
@@ -223,964 +147,932 @@
       const fabricConfig = this.blockchainConfig.getFabricConfig();
       const channelName = fabricConfig.channelName;
       const chaincodeName = fabricConfig.chaincodeName;
-=======
-//       // If userId is provided, try to load it directly first
-//       if (userId) {
-//         const directIdentity = await this.loadUserIdentityDirectly(userId);
-//         if (directIdentity) {
-//           identityLabel = userId;
-//           this.logger.log(`Using user identity: ${userId}`);
-//         } else {
-//           this.logger.warn(`Could not load user identity ${userId}, falling back to admin`);
-//           identityLabel = this.getDefaultUser(orgName);
-//         }
-//       } else {
-//         identityLabel = this.getDefaultUser(orgName);
-//       }
-
-//       const identity = await this.wallet.get(identityLabel);
-//       if (!identity) {
-//         this.logger.error(`❌ Identity ${identityLabel} not found in wallet`);
-//         return false;
-//       }
-
-//       this.gateway = new Gateway();
-//       await this.gateway.connect(ccp, {
-//         wallet: this.wallet,
-//         identity: identityLabel,
-//         discovery: { enabled: true, asLocalhost: true }
-//       });
-
-//       const fabricConfig = this.blockchainConfig.getFabricConfig();
-//       const channelName = fabricConfig.channelName;
-//       const chaincodeName = fabricConfig.chaincodeName;
->>>>>>> 945caa29
-      
-//       this.network = await this.gateway.getNetwork(channelName);
-//       this.contract = this.network.getContract(chaincodeName);
-
-//       // Initialize event service with network and contract
-//       await this.eventService.initialize(this.network, this.contract);
-      
-//       // Start listening for blockchain events only if not already started
-//       if (!this.eventListenersStarted) {
-//         await this.startEventListeners();
-//         this.eventListenersStarted = true;
-//       }
-
-//       this.logger.log(`Connected to Fabric network as ${identityLabel}`);
-//       return true;
-//     } catch (error) {
-//       this.logger.error(`Failed to initialize Fabric connection: ${error.message}`);
-//       return false;
-//     }
-//   }
-
-//   /**
-//    * Start blockchain event listeners
-//    */
-//   private async startEventListeners(): Promise<void> {
-//     try {
-//       // Subscribe to contract events
-//       const contractListeners = await this.eventService.subscribeToContractEvents();
-//       this.logger.log(`✅ Started ${contractListeners.length} contract event listeners`);
-
-//       // Subscribe to block events (optional)
-//       // const blockListener = await this.eventService.subscribeToBlockEvents();
-//       // this.logger.log(`✅ Started block event listener: ${blockListener.listenerId}`);
-
-//     } catch (error) {
-//       this.logger.error('Failed to start event listeners:', error);
-//       // Don't throw error here to avoid blocking the connection initialization
-//     }
-//   }
-
-//   /**
-//    * Ensure connection is ready
-//    */
-//   private async ensureConnection(orgName: string = 'OrgProp', userId?: string): Promise<void> {
-//     // If not initialized or organization changed or user changed, reinitialize connection
-//     if (!this.isInitialized || this.currentOrgName !== orgName || this.currentUserId !== userId) {
-//       // Disconnect existing connection if exists
-//       if (this.gateway) {
-//         this.gateway.disconnect();
-//         this.isInitialized = false;
-//         this.currentOrgName = null;
-//         this.currentUserId = null;
-//         // Note: Keep event listeners running if they were started
-//         // They will be reinitialized with the new connection
-//       }
-      
-//       const success = await this.initializeFabricConnection(orgName, userId);
-//       if (success) {
-//         this.isInitialized = true;
-//         this.currentOrgName = orgName;
-//         this.currentUserId = userId || null;
-//       } else {
-//         throw new Error('Failed to initialize blockchain connection');
-//       }
-//     }
-//   }
-
-//   /**
-//    * Disconnect from Fabric gateway
-//    */
-//   async disconnect(): Promise<void> {
-//     // Stop event listeners first
-//     await this.eventService.stopListening();
-//     this.eventListenersStarted = false;
+      
+      this.network = await this.gateway.getNetwork(channelName);
+      this.contract = this.network.getContract(chaincodeName);
+
+      // Initialize event service with network and contract
+      await this.eventService.initialize(this.network, this.contract);
+      
+      // Start listening for blockchain events only if not already started
+      if (!this.eventListenersStarted) {
+        await this.startEventListeners();
+        this.eventListenersStarted = true;
+      }
+
+      this.logger.log(`Connected to Fabric network as ${identityLabel}`);
+      return true;
+    } catch (error) {
+      this.logger.error(`Failed to initialize Fabric connection: ${error.message}`);
+      return false;
+    }
+  }
+
+  /**
+   * Start blockchain event listeners
+   */
+  private async startEventListeners(): Promise<void> {
+    try {
+      // Subscribe to contract events
+      const contractListeners = await this.eventService.subscribeToContractEvents();
+      this.logger.log(`✅ Started ${contractListeners.length} contract event listeners`);
+
+      // Subscribe to block events (optional)
+      // const blockListener = await this.eventService.subscribeToBlockEvents();
+      // this.logger.log(`✅ Started block event listener: ${blockListener.listenerId}`);
+
+    } catch (error) {
+      this.logger.error('Failed to start event listeners:', error);
+      // Don't throw error here to avoid blocking the connection initialization
+    }
+  }
+
+  /**
+   * Ensure connection is ready
+   */
+  private async ensureConnection(orgName: string = 'OrgProp', userId?: string): Promise<void> {
+    // If not initialized or organization changed or user changed, reinitialize connection
+    if (!this.isInitialized || this.currentOrgName !== orgName || this.currentUserId !== userId) {
+      // Disconnect existing connection if exists
+      if (this.gateway) {
+        this.gateway.disconnect();
+        this.isInitialized = false;
+        this.currentOrgName = null;
+        this.currentUserId = null;
+        // Note: Keep event listeners running if they were started
+        // They will be reinitialized with the new connection
+      }
+      
+      const success = await this.initializeFabricConnection(orgName, userId);
+      if (success) {
+        this.isInitialized = true;
+        this.currentOrgName = orgName;
+        this.currentUserId = userId || null;
+      } else {
+        throw new Error('Failed to initialize blockchain connection');
+      }
+    }
+  }
+
+  /**
+   * Disconnect from Fabric gateway
+   */
+  async disconnect(): Promise<void> {
+    // Stop event listeners first
+    await this.eventService.stopListening();
+    this.eventListenersStarted = false;
     
-//     if (this.gateway) {
-//       this.gateway.disconnect();
-//       this.logger.log('Disconnected from Fabric gateway');
-//       this.isInitialized = false;
-//       this.currentOrgName = null;
-//     }
-//   }
-
-//   /**
-//    * Enroll a new user for blockchain operations
-//    */
-//   async enrollUser(params: {
-//     userId: string;
-//     orgName: string;
-//     role: string;
-//   }): Promise<boolean> {
-//     try {
-//       const walletPath = path.resolve(process.cwd(), './assets/blockchain/wallet');
-//       const wallet = await Wallets.newFileSystemWallet(walletPath);
-      
-//       // Check if user already exists
-//       const userExists = await wallet.get(params.userId);
-//       if (userExists) {
-//         this.logger.log(`✅ User ${params.userId} already enrolled for ${params.orgName}`);
-//         return true;
-//       }
-
-//       // Validate organization name
-//       if (!this.blockchainConfig.isValidOrganization(params.orgName)) {
-//         this.logger.warn(`❌ Invalid organization name: ${params.orgName}. Valid orgs: OrgProp, OrgTenant, OrgLandlord`);
-//         return false;
-//       }
-
-//       // Build CA client
-//       const caInfo = this.buildCAClient(params.orgName);
-//       if (!caInfo) {
-//         this.logger.warn(`⚠️ CA information not found for ${params.orgName}. Skipping blockchain enrollment.`);
-//         this.logger.warn(`� This might be because the Fabric CA server is not running.`);
-//         this.logger.warn(`💡 Please check if CA containers are running: docker ps | grep ca`);
-//         return false;
-//       }
-
-//       // Try to enroll with bootstrap admin first and then register user
-//       let adminUserContext;
-//       try {
-//         // Use bootstrap admin (admin/adminpw) to register new users
-//         const bootstrapEnrollment = await caInfo.ca.enroll({
-//           enrollmentID: 'admin',
-//           enrollmentSecret: 'adminpw',
-//         });
-
-//         // Create temporary admin identity in memory
-//         const tempAdminIdentity = {
-//           credentials: {
-//             certificate: bootstrapEnrollment.certificate,
-//             privateKey: bootstrapEnrollment.key.toBytes(),
-//           },
-//           mspId: caInfo.mspId,
-//           type: 'X.509',
-//         };
-
-//         // Get admin context from bootstrap enrollment
-//         const provider = wallet.getProviderRegistry().getProvider(tempAdminIdentity.type);
-//         adminUserContext = await provider.getUserContext(tempAdminIdentity, 'admin');
-//         this.logger.log(`✅ Successfully got bootstrap admin context for ${params.orgName}`);
-
-//       } catch (bootstrapError) {
-//         this.logger.error(`❌ Failed to get bootstrap admin context: ${bootstrapError.message}`);
-//         return false;
-//       }
-
-//       // Determine affiliation based on organization
-//       const affiliation = this.getAffiliationForOrg(params.orgName);
-
-//       // Generate a cryptographically secure random password
-//       const userSecret = crypto.randomBytes(32).toString('hex');
-
-//       // Register the user with CA using bootstrap admin
-//       const isProduction = process.env.NODE_ENV === 'production';
-//       const maxEnrollments = isProduction ? 1 : 0; // 0 = unlimited for dev, 1 for production
-      
-//       let secret;
-//       try {
-//         secret = await caInfo.ca.register(
-//           {
-//             enrollmentID: params.userId,
-//             enrollmentSecret: userSecret,
-//             role: 'client',
-//             affiliation: affiliation,
-//             maxEnrollments: maxEnrollments,
-//             attrs: [
-//               { name: 'role', value: params.role, ecert: true },
-//               { name: 'orgName', value: params.orgName, ecert: true }
-//             ]
-//           },
-//           adminUserContext
-//         );
-//         this.logger.log(`✅ Successfully registered user ${params.userId} with CA`);
-//       } catch (regError) {
-//         if (regError.message && regError.message.includes('already registered')) {
-//           this.logger.log(`⚠️ User ${params.userId} already registered, trying to enroll with default secret`);
-//           secret = userSecret;
-//         } else {
-//           this.logger.error(`❌ Failed to register user ${params.userId}: ${regError.message}`);
-//           return false;
-//         }
-//       }
-
-//       // Enroll the user
-//       const enrollment = await caInfo.ca.enroll({
-//         enrollmentID: params.userId,
-//         enrollmentSecret: secret,
-//       });
-
-//       // Create X509 identity
-//       const x509Identity: X509Identity = {
-//         credentials: {
-//           certificate: enrollment.certificate,
-//           privateKey: enrollment.key.toBytes(),
-//         },
-//         mspId: caInfo.mspId,
-//         type: 'X.509',
-//       };
-
-//       // Store identity in wallet
-//       await wallet.put(params.userId, x509Identity);
-      
-//       this.logger.log(`✅ Successfully enrolled user ${params.userId} for ${params.orgName} with role ${params.role}`);
-//       this.logger.log(`📋 User ${params.userId} can now participate in blockchain transactions`);
-//       return true;
-
-//     } catch (error) {
-//       // Handle specific error cases
-//       if (error.message && error.message.includes('already enrolled')) {
-//         this.logger.warn(`⚠️ User ${params.userId} is already enrolled with the CA for ${params.orgName}`);
-//         return true;
-//       }
-      
-//       // Categorize errors for better debugging
-//       if (error.message && error.message.includes('ECONNREFUSED')) {
-//         this.logger.error(`🚫 CA server not accessible for ${params.orgName}. Check if CA containers are running.`);
-//       } else if (error.message && error.message.includes('certificate')) {
-//         this.logger.error(`🔒 TLS certificate issue for ${params.orgName}. Check certificate validity.`);
-//       } else if (error.message && error.message.includes('Authentication failure')) {
-//         this.logger.error(`🔑 Authentication failed for ${params.orgName}. Check admin credentials.`);
-//       } else if (error.message && error.message.includes('affiliation')) {
-//         this.logger.error(`🏢 Affiliation not found for ${params.orgName}. Check organization setup.`);
-//       } else {
-//         this.logger.error(`❌ Failed to enroll user ${params.userId} for ${params.orgName}:`, {
-//           error: error.message,
-//           // Only log stack trace in development
-//           ...(process.env.NODE_ENV !== 'production' && { stack: error.stack })
-//         });
-//       }
-      
-//       this.logger.warn(`⚠️ Failed to enroll blockchain identity for user ${params.userId} - continuing without blockchain identity`);
-//       return false;
-//     }
-//   }
-
-//   /**
-//    * Check if user is enrolled in blockchain
-//    */
-//   async isUserEnrolled(userId: string): Promise<boolean> {
-//     try {
-//       const walletPath = path.resolve(process.cwd(), './assets/blockchain/wallet');
-//       const wallet = await Wallets.newFileSystemWallet(walletPath);
-      
-//       const identity = await wallet.get(userId);
-//       return !!identity;
-//     } catch (error) {
-//       this.logger.error(`Failed to check enrollment for user ${userId}:`, error);
-//       return false;
-//     }
-//   }
-
-//   /**
-//    * Build CA client for organization
-//    */
-//   private buildCAClient(orgName: string): { ca: FabricCAServices; mspId: string } | null {
-//     try {
-//       const organization = this.blockchainConfig.getOrganization(orgName);
-//       if (!organization) {
-//         throw new Error(`Organization ${orgName} not found`);
-//       }
-
-//       // Use CA URL from organization config
-//       const caUrl = organization.caUrl;
-//       if (!caUrl) {
-//         throw new Error(`No CA URL found for organization ${orgName}`);
-//       }
-
-//       // Read TLS CA cert for the organization
-//       const tlsCertPath = path.resolve(process.cwd(), `./assets/blockchain/tls/ca-${orgName.toLowerCase()}.crt`);
-//       let tlsCACerts = '';
-      
-//       if (fs.existsSync(tlsCertPath)) {
-//         tlsCACerts = fs.readFileSync(tlsCertPath, 'utf8');
-//       }
-
-//       // Create CA client with proper TLS configuration
-//       const isProduction = process.env.NODE_ENV === 'production';
-//       const caOptions: any = { 
-//         verify: isProduction, // Enable TLS verification in production
-//         'ssl-target-name-override': `ca-${orgName.toLowerCase()}`,
-//         protocol: 'https'
-//       };
-      
-//       if (tlsCACerts) {
-//         caOptions.trustedRoots = [tlsCACerts];
-//       }
-      
-//       // Log TLS configuration for security audit
-//       this.logger.log(`🔒 TLS verification ${isProduction ? 'ENABLED' : 'DISABLED'} for ${orgName} (NODE_ENV: ${process.env.NODE_ENV || 'development'})`);
-      
-//       const ca = new FabricCAServices(caUrl, caOptions);
-      
-//       return {
-//         ca,
-//         mspId: organization.mspId
-//       };
-//     } catch (error) {
-//       this.logger.error(`Failed to build CA client for ${orgName}:`, error);
-//       return null;
-//     }
-//   }
-
-//   /**
-//    * Get default admin user for organization
-//    */
-//   private getDefaultUser(orgName: string): string {
-//     return `admin-${orgName}`;
-//   }
-
-//   /**
-//    * Get list of available admin users in wallet
-//    */
-//   private async getAvailableAdminUsers(wallet: any): Promise<string> {
-//     try {
-//       const adminUsers: string[] = [];
-//       const organizations = ['OrgProp', 'OrgTenant', 'OrgLandlord'];
-      
-//       for (const org of organizations) {
-//         const adminUserName = `admin-${org}`;
-//         const exists = await wallet.get(adminUserName);
-//         if (exists) {
-//           adminUsers.push(adminUserName);
-//         }
-//       }
-      
-//       return adminUsers.length > 0 ? adminUsers.join(', ') : 'No admin users found';
-//     } catch (error) {
-//       return 'Error checking admin users';
-//     }
-//   }
-
-//   /**
-//    * Get affiliation for organization
-//    */
-//   private getAffiliationForOrg(orgName: string): string {
-//     const affiliations = {
-//       'OrgProp': 'orgProp.department1',
-//       'OrgTenant': 'orgTenant.department1', 
-//       'OrgLandlord': 'orgLandlord.department1'
-//     };
-//     return affiliations[orgName] || `${orgName}.department1`;
-//   }  /**
-//    * Handle blockchain errors and convert to appropriate HTTP exceptions
-//    */
-//   private handleBlockchainError(error: any, operation: string): never {
-//     this.logger.error(`Blockchain operation failed [${operation}]:`, error);
-
-//     const errorMessage = error.message || 'Unknown blockchain error';
-
-//     if (errorMessage.includes('Identity not found')) {
-//       throw new BadRequestException('Blockchain user not enrolled');
-//     } else if (errorMessage.includes('already exists')) {
-//       throw new ConflictException('Resource already exists on blockchain');
-//     } else if (errorMessage.includes('does not exist') || errorMessage.includes('not found')) {
-//       throw new NotFoundException('Resource not found on blockchain');
-//     } else if (errorMessage.includes('Missing required fields')) {
-//       throw new BadRequestException('Invalid input data for blockchain operation');
-//     } else {
-//       throw new InternalServerErrorException(`Blockchain network error: ${errorMessage}`);
-//     }
-//   }
-
-//   /**
-//    * Create a wrapper for blockchain operations with error handling
-//    */
-//   private async executeBlockchainOperation<T>(
-//     operation: () => Promise<T>,
-//     operationName: string,
-//     orgName: string = 'OrgProp',
-//     userId?: string
-//   ): Promise<BlockchainResponse<T>> {
-//     try {
-//       await this.ensureConnection(orgName, userId);
-      
-//       const startTime = Date.now();
-//       const result = await operation();
-//       const duration = Date.now() - startTime;
-      
-//       this.logger.log(`Blockchain operation [${operationName}] completed in ${duration}ms for user ${userId || 'admin'}`);
-      
-//       return {
-//         success: true,
-//         data: result,
-//         message: `Operation ${operationName} completed successfully`
-//       };
-//     } catch (error) {
-//       this.logger.error(`Blockchain operation [${operationName}] failed:`, error);
-//       return {
-//         success: false,
-//         error: error.message || 'Unknown error occurred',
-//         message: `Operation ${operationName} failed`
-//       };
-//     }
-//   }
-
-//   // ========== CONTRACT OPERATIONS ==========
-
-//   /**
-//    * Create a new rental contract (landlord initiates)
-//    */
-//   async createContract(
-//     contractData: {
-//       contractId: string;
-//       landlordId: string;
-//       tenantId: string;
-//       landlordMSP: string;
-//       tenantMSP: string;
-//       landlordCertId: string;
-//       tenantCertId: string;
-//       signedContractFileHash: string;
-//       landlordSignatureMeta: string;
-//       rentAmount: string;
-//       depositAmount: string;
-//       currency: string;
-//       startDate: string;
-//       endDate: string;
-//     },
-//     user: FabricUser
-//   ): Promise<BlockchainResponse<BlockchainContract>> {
+    if (this.gateway) {
+      this.gateway.disconnect();
+      this.logger.log('Disconnected from Fabric gateway');
+      this.isInitialized = false;
+      this.currentOrgName = null;
+    }
+  }
+
+  /**
+   * Enroll a new user for blockchain operations
+   */
+  async enrollUser(params: {
+    userId: string;
+    orgName: string;
+    role: string;
+  }): Promise<boolean> {
+    try {
+      const walletPath = path.resolve(process.cwd(), './assets/blockchain/wallet');
+      const wallet = await Wallets.newFileSystemWallet(walletPath);
+      
+      // Check if user already exists
+      const userExists = await wallet.get(params.userId);
+      if (userExists) {
+        this.logger.log(`✅ User ${params.userId} already enrolled for ${params.orgName}`);
+        return true;
+      }
+
+      // Validate organization name
+      if (!this.blockchainConfig.isValidOrganization(params.orgName)) {
+        this.logger.warn(`❌ Invalid organization name: ${params.orgName}. Valid orgs: OrgProp, OrgTenant, OrgLandlord`);
+        return false;
+      }
+
+      // Build CA client
+      const caInfo = this.buildCAClient(params.orgName);
+      if (!caInfo) {
+        this.logger.warn(`⚠️ CA information not found for ${params.orgName}. Skipping blockchain enrollment.`);
+        this.logger.warn(`� This might be because the Fabric CA server is not running.`);
+        this.logger.warn(`💡 Please check if CA containers are running: docker ps | grep ca`);
+        return false;
+      }
+
+      // Try to enroll with bootstrap admin first and then register user
+      let adminUserContext;
+      try {
+        // Use bootstrap admin (admin/adminpw) to register new users
+        const bootstrapEnrollment = await caInfo.ca.enroll({
+          enrollmentID: 'admin',
+          enrollmentSecret: 'adminpw',
+        });
+
+        // Create temporary admin identity in memory
+        const tempAdminIdentity = {
+          credentials: {
+            certificate: bootstrapEnrollment.certificate,
+            privateKey: bootstrapEnrollment.key.toBytes(),
+          },
+          mspId: caInfo.mspId,
+          type: 'X.509',
+        };
+
+        // Get admin context from bootstrap enrollment
+        const provider = wallet.getProviderRegistry().getProvider(tempAdminIdentity.type);
+        adminUserContext = await provider.getUserContext(tempAdminIdentity, 'admin');
+        this.logger.log(`✅ Successfully got bootstrap admin context for ${params.orgName}`);
+
+      } catch (bootstrapError) {
+        this.logger.error(`❌ Failed to get bootstrap admin context: ${bootstrapError.message}`);
+        return false;
+      }
+
+      // Determine affiliation based on organization
+      const affiliation = this.getAffiliationForOrg(params.orgName);
+
+      // Generate a cryptographically secure random password
+      const userSecret = crypto.randomBytes(32).toString('hex');
+
+      // Register the user with CA using bootstrap admin
+      const isProduction = process.env.NODE_ENV === 'production';
+      const maxEnrollments = isProduction ? 1 : 0; // 0 = unlimited for dev, 1 for production
+      
+      let secret;
+      try {
+        secret = await caInfo.ca.register(
+          {
+            enrollmentID: params.userId,
+            enrollmentSecret: userSecret,
+            role: 'client',
+            affiliation: affiliation,
+            maxEnrollments: maxEnrollments,
+            attrs: [
+              { name: 'role', value: params.role, ecert: true },
+              { name: 'orgName', value: params.orgName, ecert: true }
+            ]
+          },
+          adminUserContext
+        );
+        this.logger.log(`✅ Successfully registered user ${params.userId} with CA`);
+      } catch (regError) {
+        if (regError.message && regError.message.includes('already registered')) {
+          this.logger.log(`⚠️ User ${params.userId} already registered, trying to enroll with default secret`);
+          secret = userSecret;
+        } else {
+          this.logger.error(`❌ Failed to register user ${params.userId}: ${regError.message}`);
+          return false;
+        }
+      }
+
+      // Enroll the user
+      const enrollment = await caInfo.ca.enroll({
+        enrollmentID: params.userId,
+        enrollmentSecret: secret,
+      });
+
+      // Create X509 identity
+      const x509Identity: X509Identity = {
+        credentials: {
+          certificate: enrollment.certificate,
+          privateKey: enrollment.key.toBytes(),
+        },
+        mspId: caInfo.mspId,
+        type: 'X.509',
+      };
+
+      // Store identity in wallet
+      await wallet.put(params.userId, x509Identity);
+      
+      this.logger.log(`✅ Successfully enrolled user ${params.userId} for ${params.orgName} with role ${params.role}`);
+      this.logger.log(`📋 User ${params.userId} can now participate in blockchain transactions`);
+      return true;
+
+    } catch (error) {
+      // Handle specific error cases
+      if (error.message && error.message.includes('already enrolled')) {
+        this.logger.warn(`⚠️ User ${params.userId} is already enrolled with the CA for ${params.orgName}`);
+        return true;
+      }
+      
+      // Categorize errors for better debugging
+      if (error.message && error.message.includes('ECONNREFUSED')) {
+        this.logger.error(`🚫 CA server not accessible for ${params.orgName}. Check if CA containers are running.`);
+      } else if (error.message && error.message.includes('certificate')) {
+        this.logger.error(`🔒 TLS certificate issue for ${params.orgName}. Check certificate validity.`);
+      } else if (error.message && error.message.includes('Authentication failure')) {
+        this.logger.error(`🔑 Authentication failed for ${params.orgName}. Check admin credentials.`);
+      } else if (error.message && error.message.includes('affiliation')) {
+        this.logger.error(`🏢 Affiliation not found for ${params.orgName}. Check organization setup.`);
+      } else {
+        this.logger.error(`❌ Failed to enroll user ${params.userId} for ${params.orgName}:`, {
+          error: error.message,
+          // Only log stack trace in development
+          ...(process.env.NODE_ENV !== 'production' && { stack: error.stack })
+        });
+      }
+      
+      this.logger.warn(`⚠️ Failed to enroll blockchain identity for user ${params.userId} - continuing without blockchain identity`);
+      return false;
+    }
+  }
+
+  /**
+   * Check if user is enrolled in blockchain
+   */
+  async isUserEnrolled(userId: string): Promise<boolean> {
+    try {
+      const walletPath = path.resolve(process.cwd(), './assets/blockchain/wallet');
+      const wallet = await Wallets.newFileSystemWallet(walletPath);
+      
+      const identity = await wallet.get(userId);
+      return !!identity;
+    } catch (error) {
+      this.logger.error(`Failed to check enrollment for user ${userId}:`, error);
+      return false;
+    }
+  }
+
+  /**
+   * Build CA client for organization
+   */
+  private buildCAClient(orgName: string): { ca: FabricCAServices; mspId: string } | null {
+    try {
+      const organization = this.blockchainConfig.getOrganization(orgName);
+      if (!organization) {
+        throw new Error(`Organization ${orgName} not found`);
+      }
+
+      // Use CA URL from organization config
+      const caUrl = organization.caUrl;
+      if (!caUrl) {
+        throw new Error(`No CA URL found for organization ${orgName}`);
+      }
+
+      // Read TLS CA cert for the organization
+      const tlsCertPath = path.resolve(process.cwd(), `./assets/blockchain/tls/ca-${orgName.toLowerCase()}.crt`);
+      let tlsCACerts = '';
+      
+      if (fs.existsSync(tlsCertPath)) {
+        tlsCACerts = fs.readFileSync(tlsCertPath, 'utf8');
+      }
+
+      // Create CA client with proper TLS configuration
+      const isProduction = process.env.NODE_ENV === 'production';
+      const caOptions: any = { 
+        verify: isProduction, // Enable TLS verification in production
+        'ssl-target-name-override': `ca-${orgName.toLowerCase()}`,
+        protocol: 'https'
+      };
+      
+      if (tlsCACerts) {
+        caOptions.trustedRoots = [tlsCACerts];
+      }
+      
+      // Log TLS configuration for security audit
+      this.logger.log(`🔒 TLS verification ${isProduction ? 'ENABLED' : 'DISABLED'} for ${orgName} (NODE_ENV: ${process.env.NODE_ENV || 'development'})`);
+      
+      const ca = new FabricCAServices(caUrl, caOptions);
+      
+      return {
+        ca,
+        mspId: organization.mspId
+      };
+    } catch (error) {
+      this.logger.error(`Failed to build CA client for ${orgName}:`, error);
+      return null;
+    }
+  }
+
+  /**
+   * Get default admin user for organization
+   */
+  private getDefaultUser(orgName: string): string {
+    return `admin-${orgName}`;
+  }
+
+  /**
+   * Get list of available admin users in wallet
+   */
+  private async getAvailableAdminUsers(wallet: any): Promise<string> {
+    try {
+      const adminUsers: string[] = [];
+      const organizations = ['OrgProp', 'OrgTenant', 'OrgLandlord'];
+      
+      for (const org of organizations) {
+        const adminUserName = `admin-${org}`;
+        const exists = await wallet.get(adminUserName);
+        if (exists) {
+          adminUsers.push(adminUserName);
+        }
+      }
+      
+      return adminUsers.length > 0 ? adminUsers.join(', ') : 'No admin users found';
+    } catch (error) {
+      return 'Error checking admin users';
+    }
+  }
+
+  /**
+   * Get affiliation for organization
+   */
+  private getAffiliationForOrg(orgName: string): string {
+    const affiliations = {
+      'OrgProp': 'orgProp.department1',
+      'OrgTenant': 'orgTenant.department1', 
+      'OrgLandlord': 'orgLandlord.department1'
+    };
+    return affiliations[orgName] || `${orgName}.department1`;
+  }  /**
+   * Handle blockchain errors and convert to appropriate HTTP exceptions
+   */
+  private handleBlockchainError(error: any, operation: string): never {
+    this.logger.error(`Blockchain operation failed [${operation}]:`, error);
+
+    const errorMessage = error.message || 'Unknown blockchain error';
+
+    if (errorMessage.includes('Identity not found')) {
+      throw new BadRequestException('Blockchain user not enrolled');
+    } else if (errorMessage.includes('already exists')) {
+      throw new ConflictException('Resource already exists on blockchain');
+    } else if (errorMessage.includes('does not exist') || errorMessage.includes('not found')) {
+      throw new NotFoundException('Resource not found on blockchain');
+    } else if (errorMessage.includes('Missing required fields')) {
+      throw new BadRequestException('Invalid input data for blockchain operation');
+    } else {
+      throw new InternalServerErrorException(`Blockchain network error: ${errorMessage}`);
+    }
+  }
+
+  /**
+   * Create a wrapper for blockchain operations with error handling
+   */
+  private async executeBlockchainOperation<T>(
+    operation: () => Promise<T>,
+    operationName: string,
+    orgName: string = 'OrgProp',
+    userId?: string
+  ): Promise<BlockchainResponse<T>> {
+    try {
+      await this.ensureConnection(orgName, userId);
+      
+      const startTime = Date.now();
+      const result = await operation();
+      const duration = Date.now() - startTime;
+      
+      this.logger.log(`Blockchain operation [${operationName}] completed in ${duration}ms for user ${userId || 'admin'}`);
+      
+      return {
+        success: true,
+        data: result,
+        message: `Operation ${operationName} completed successfully`
+      };
+    } catch (error) {
+      this.logger.error(`Blockchain operation [${operationName}] failed:`, error);
+      return {
+        success: false,
+        error: error.message || 'Unknown error occurred',
+        message: `Operation ${operationName} failed`
+      };
+    }
+  }
+
+  // ========== CONTRACT OPERATIONS ==========
+
+  /**
+   * Create a new rental contract (landlord initiates)
+   */
+  async createContract(
+    contractData: {
+      contractId: string;
+      landlordId: string;
+      tenantId: string;
+      landlordMSP: string;
+      tenantMSP: string;
+      landlordCertId: string;
+      tenantCertId: string;
+      signedContractFileHash: string;
+      landlordSignatureMeta: string;
+      rentAmount: string;
+      depositAmount: string;
+      currency: string;
+      startDate: string;
+      endDate: string;
+    },
+    user: FabricUser
+  ): Promise<BlockchainResponse<BlockchainContract>> {
     
-//     return this.executeBlockchainOperation(
-//       async () => {
-//         const result = await this.contract.submitTransaction(
-//           'CreateContract',
-//           contractData.contractId,
-//           contractData.landlordId,
-//           contractData.tenantId,
-//           contractData.landlordMSP,
-//           contractData.tenantMSP,
-//           contractData.landlordCertId,
-//           contractData.tenantCertId,
-//           contractData.signedContractFileHash,
-//           contractData.landlordSignatureMeta,
-//           contractData.rentAmount,
-//           contractData.depositAmount,
-//           contractData.currency,
-//           contractData.startDate,
-//           contractData.endDate
-//         );
+    return this.executeBlockchainOperation(
+      async () => {
+        const result = await this.contract.submitTransaction(
+          'CreateContract',
+          contractData.contractId,
+          contractData.landlordId,
+          contractData.tenantId,
+          contractData.landlordMSP,
+          contractData.tenantMSP,
+          contractData.landlordCertId,
+          contractData.tenantCertId,
+          contractData.signedContractFileHash,
+          contractData.landlordSignatureMeta,
+          contractData.rentAmount,
+          contractData.depositAmount,
+          contractData.currency,
+          contractData.startDate,
+          contractData.endDate
+        );
         
-//         return JSON.parse(result.toString());
-//       },
-//       'createContract',
-//       user.orgName,
-//       user.userId
-//     );
-//   }
-
-//   /**
-//    * Get contract by ID
-//    */
-//   async getContract(contractId: string, user: FabricUser): Promise<BlockchainResponse<BlockchainContract>> {
-//     return this.executeBlockchainOperation(
-//       async () => {
-//         const result = await this.contract.evaluateTransaction('GetContract', contractId);
-//         return JSON.parse(result.toString());
-//       },
-//       'getContract',
-//       user.orgName,
-//       user.userId
-//     );
-//   }
-
-//   /**
-//    * Activate contract
-//    */
-//   async activateContract(contractId: string, user: FabricUser): Promise<BlockchainResponse<BlockchainContract>> {
-//     return this.executeBlockchainOperation(
-//       async () => {
-//         const result = await this.contract.submitTransaction('ActivateContract', contractId);
-//         return JSON.parse(result.toString());
-//       },
-//       'activateContract',
-//       user.orgName,
-//       user.userId
-//     );
-//   }
-
-//   /**
-//    * Terminate contract
-//    */
-//   async terminateContract(contractId: string, reason: string, user: FabricUser): Promise<BlockchainResponse<BlockchainContract>> {
-//     return this.executeBlockchainOperation(
-//       async () => {
-//         const result = await this.contract.submitTransaction('TerminateContract', contractId, reason || '', reason || '');
-//         return JSON.parse(result.toString());
-//       },
-//       'terminateContract',
-//       user.orgName,
-//       user.userId
-//     );
-//   }
-
-//   /**
-//    * Tenant signs the contract
-//    */
-//   async tenantSignContract(
-//     contractId: string,
-//     fullySignedContractFileHash: string,
-//     tenantSignatureMeta: string,
-//     user: FabricUser
-//   ): Promise<BlockchainResponse<BlockchainContract>> {
-//     return this.executeBlockchainOperation(
-//       async () => {
-//         const result = await this.contract.submitTransaction(
-//           'TenantSignContract',
-//           contractId,
-//           fullySignedContractFileHash,
-//           tenantSignatureMeta
-//         );
-//         return JSON.parse(result.toString());
-//       },
-//       'tenantSignContract',
-//       user.orgName,
-//       user.userId
-//     );
-//   }
-
-//   /**
-//    * Record security deposits from both parties
-//    */
-//   async recordDeposit(
-//     contractId: string,
-//     party: string,
-//     amount: string,
-//     depositTxRef: string,
-//     user: FabricUser
-//   ): Promise<BlockchainResponse<BlockchainContract>> {
-//     return this.executeBlockchainOperation(
-//       async () => {
-//         const result = await this.contract.submitTransaction(
-//           'RecordDeposit',
-//           contractId,
-//           party,
-//           amount,
-//           depositTxRef
-//         );
-//         return JSON.parse(result.toString());
-//       },
-//       'recordDeposit',
-//       user.orgName,
-//       user.userId
-//     );
-//   }
-
-//   /**
-//    * Record the first month's rent payment
-//    */
-//   async recordFirstPayment(
-//     contractId: string,
-//     amount: string,
-//     paymentTxRef: string,
-//     user: FabricUser
-//   ): Promise<BlockchainResponse<BlockchainContract>> {
-//     return this.executeBlockchainOperation(
-//       async () => {
-//         const result = await this.contract.submitTransaction(
-//           'RecordFirstPayment',
-//           contractId,
-//           amount,
-//           paymentTxRef
-//         );
-//         return JSON.parse(result.toString());
-//       },
-//       'recordFirstPayment',
-//       user.orgName,
-//       user.userId
-//     );
-//   }
-
-//   /**
-//    * Generate monthly payment schedule based on first payment date
-//    */
-//   async createMonthlyPaymentSchedule(
-//     contractId: string,
-//     user: FabricUser
-//   ): Promise<BlockchainResponse<any[]>> {
-//     return this.executeBlockchainOperation(
-//       async () => {
-//         const result = await this.contract.submitTransaction(
-//           'CreateMonthlyPaymentSchedule',
-//           contractId
-//         );
-//         return JSON.parse(result.toString());
-//       },
-//       'createMonthlyPaymentSchedule',
-//       user.orgName,
-//       user.userId
-//     );
-//   }
-
-//   /**
-//    * Add signature to contract (legacy function - deprecated)
-//    */
-//   async addSignature(
-//     contractId: string,
-//     party: string,
-//     certSerial: string,
-//     sigMetaJson: string,
-//     user: FabricUser
-//   ): Promise<BlockchainResponse<BlockchainContract>> {
-//     return this.executeBlockchainOperation(
-//       async () => {
-//         const result = await this.contract.submitTransaction('AddSignature', contractId, party, certSerial, sigMetaJson);
-//         return JSON.parse(result.toString());
-//       },
-//       'addSignature',
-//       user.orgName,
-//       user.userId
-//     );
-//   }
-
-//   /**
-//    * Get contract history
-//    */
-//   async getContractHistory(contractId: string, user: FabricUser): Promise<BlockchainResponse<ContractHistory[]>> {
-//     return this.executeBlockchainOperation(
-//       async () => {
-//         const result = await this.contract.evaluateTransaction('GetContractHistory', contractId);
-//         return JSON.parse(result.toString());
-//       },
-//       'getContractHistory',
-//       user.orgName,
-//       user.userId
-//     );
-//   }
-
-//   // ========== QUERY OPERATIONS ==========
-
-//   /**
-//    * Query contracts by status
-//    */
-//   async queryContractsByStatus(status: string, user: FabricUser): Promise<BlockchainResponse<BlockchainContract[]>> {
-//     return this.executeBlockchainOperation(
-//       async () => {
-//         const result = await this.contract.evaluateTransaction('QueryContractsByStatus', status);
-//         return JSON.parse(result.toString());
-//       },
-//       'queryContractsByStatus',
-//       user.orgName,
-//       user.userId
-//     );
-//   }
-
-//   /**
-//    * Query contracts by party
-//    */
-//   async queryContractsByParty(partyId: string, user: FabricUser): Promise<BlockchainResponse<BlockchainContract[]>> {
-//     return this.executeBlockchainOperation(
-//       async () => {
-//         const result = await this.contract.evaluateTransaction('QueryContractsByParty', partyId);
-//         return JSON.parse(result.toString());
-//       },
-//       'queryContractsByParty',
-//       user.orgName,
-//       user.userId
-//     );
-//   }
-
-//   /**
-//    * Query contracts by date range
-//    */
-//   async queryContractsByDateRange(
-//     startDate: string,
-//     endDate: string,
-//     user: FabricUser
-//   ): Promise<BlockchainResponse<BlockchainContract[]>> {
-//     return this.executeBlockchainOperation(
-//       async () => {
-//         const result = await this.contract.evaluateTransaction('QueryContractsByDateRange', startDate, endDate);
-//         return JSON.parse(result.toString());
-//       },
-//       'queryContractsByDateRange',
-//       user.orgName,
-//       user.userId
-//     );
-//   }
-
-//   // ========== PAYMENT OPERATIONS ==========
-
-//   /**
-//    * Create payment schedule
-//    */
-//   async createPaymentSchedule(
-//     contractId: string,
-//     scheduleData: {
-//       totalPeriods: number;
-//       schedule: Array<{
-//         period: number;
-//         amount: number;
-//         dueDate: string;
-//       }>;
-//     },
-//     user: FabricUser
-//   ): Promise<BlockchainResponse<PaymentSchedule[]>> {
-//     return this.executeBlockchainOperation(
-//       async () => {
-//         // Chaincode CreatePaymentSchedule expects: contractId, period, amount, orderRef
-//         // We need to create multiple payment schedules for each period
-//         const results: any[] = [];
+        return JSON.parse(result.toString());
+      },
+      'createContract',
+      user.orgName,
+      user.userId
+    );
+  }
+
+  /**
+   * Get contract by ID
+   */
+  async getContract(contractId: string, user: FabricUser): Promise<BlockchainResponse<BlockchainContract>> {
+    return this.executeBlockchainOperation(
+      async () => {
+        const result = await this.contract.evaluateTransaction('GetContract', contractId);
+        return JSON.parse(result.toString());
+      },
+      'getContract',
+      user.orgName,
+      user.userId
+    );
+  }
+
+  /**
+   * Activate contract
+   */
+  async activateContract(contractId: string, user: FabricUser): Promise<BlockchainResponse<BlockchainContract>> {
+    return this.executeBlockchainOperation(
+      async () => {
+        const result = await this.contract.submitTransaction('ActivateContract', contractId);
+        return JSON.parse(result.toString());
+      },
+      'activateContract',
+      user.orgName,
+      user.userId
+    );
+  }
+
+  /**
+   * Terminate contract
+   */
+  async terminateContract(contractId: string, reason: string, user: FabricUser): Promise<BlockchainResponse<BlockchainContract>> {
+    return this.executeBlockchainOperation(
+      async () => {
+        const result = await this.contract.submitTransaction('TerminateContract', contractId, reason || '', reason || '');
+        return JSON.parse(result.toString());
+      },
+      'terminateContract',
+      user.orgName,
+      user.userId
+    );
+  }
+
+  /**
+   * Tenant signs the contract
+   */
+  async tenantSignContract(
+    contractId: string,
+    fullySignedContractFileHash: string,
+    tenantSignatureMeta: string,
+    user: FabricUser
+  ): Promise<BlockchainResponse<BlockchainContract>> {
+    return this.executeBlockchainOperation(
+      async () => {
+        const result = await this.contract.submitTransaction(
+          'TenantSignContract',
+          contractId,
+          fullySignedContractFileHash,
+          tenantSignatureMeta
+        );
+        return JSON.parse(result.toString());
+      },
+      'tenantSignContract',
+      user.orgName,
+      user.userId
+    );
+  }
+
+  /**
+   * Record security deposits from both parties
+   */
+  async recordDeposit(
+    contractId: string,
+    party: string,
+    amount: string,
+    depositTxRef: string,
+    user: FabricUser
+  ): Promise<BlockchainResponse<BlockchainContract>> {
+    return this.executeBlockchainOperation(
+      async () => {
+        const result = await this.contract.submitTransaction(
+          'RecordDeposit',
+          contractId,
+          party,
+          amount,
+          depositTxRef
+        );
+        return JSON.parse(result.toString());
+      },
+      'recordDeposit',
+      user.orgName,
+      user.userId
+    );
+  }
+
+  /**
+   * Record the first month's rent payment
+   */
+  async recordFirstPayment(
+    contractId: string,
+    amount: string,
+    paymentTxRef: string,
+    user: FabricUser
+  ): Promise<BlockchainResponse<BlockchainContract>> {
+    return this.executeBlockchainOperation(
+      async () => {
+        const result = await this.contract.submitTransaction(
+          'RecordFirstPayment',
+          contractId,
+          amount,
+          paymentTxRef
+        );
+        return JSON.parse(result.toString());
+      },
+      'recordFirstPayment',
+      user.orgName,
+      user.userId
+    );
+  }
+
+  /**
+   * Generate monthly payment schedule based on first payment date
+   */
+  async createMonthlyPaymentSchedule(
+    contractId: string,
+    user: FabricUser
+  ): Promise<BlockchainResponse<any[]>> {
+    return this.executeBlockchainOperation(
+      async () => {
+        const result = await this.contract.submitTransaction(
+          'CreateMonthlyPaymentSchedule',
+          contractId
+        );
+        return JSON.parse(result.toString());
+      },
+      'createMonthlyPaymentSchedule',
+      user.orgName,
+      user.userId
+    );
+  }
+
+  /**
+   * Add signature to contract (legacy function - deprecated)
+   */
+  async addSignature(
+    contractId: string,
+    party: string,
+    certSerial: string,
+    sigMetaJson: string,
+    user: FabricUser
+  ): Promise<BlockchainResponse<BlockchainContract>> {
+    return this.executeBlockchainOperation(
+      async () => {
+        const result = await this.contract.submitTransaction('AddSignature', contractId, party, certSerial, sigMetaJson);
+        return JSON.parse(result.toString());
+      },
+      'addSignature',
+      user.orgName,
+      user.userId
+    );
+  }
+
+  /**
+   * Get contract history
+   */
+  async getContractHistory(contractId: string, user: FabricUser): Promise<BlockchainResponse<ContractHistory[]>> {
+    return this.executeBlockchainOperation(
+      async () => {
+        const result = await this.contract.evaluateTransaction('GetContractHistory', contractId);
+        return JSON.parse(result.toString());
+      },
+      'getContractHistory',
+      user.orgName,
+      user.userId
+    );
+  }
+
+  // ========== QUERY OPERATIONS ==========
+
+  /**
+   * Query contracts by status
+   */
+  async queryContractsByStatus(status: string, user: FabricUser): Promise<BlockchainResponse<BlockchainContract[]>> {
+    return this.executeBlockchainOperation(
+      async () => {
+        const result = await this.contract.evaluateTransaction('QueryContractsByStatus', status);
+        return JSON.parse(result.toString());
+      },
+      'queryContractsByStatus',
+      user.orgName,
+      user.userId
+    );
+  }
+
+  /**
+   * Query contracts by party
+   */
+  async queryContractsByParty(partyId: string, user: FabricUser): Promise<BlockchainResponse<BlockchainContract[]>> {
+    return this.executeBlockchainOperation(
+      async () => {
+        const result = await this.contract.evaluateTransaction('QueryContractsByParty', partyId);
+        return JSON.parse(result.toString());
+      },
+      'queryContractsByParty',
+      user.orgName,
+      user.userId
+    );
+  }
+
+  /**
+   * Query contracts by date range
+   */
+  async queryContractsByDateRange(
+    startDate: string,
+    endDate: string,
+    user: FabricUser
+  ): Promise<BlockchainResponse<BlockchainContract[]>> {
+    return this.executeBlockchainOperation(
+      async () => {
+        const result = await this.contract.evaluateTransaction('QueryContractsByDateRange', startDate, endDate);
+        return JSON.parse(result.toString());
+      },
+      'queryContractsByDateRange',
+      user.orgName,
+      user.userId
+    );
+  }
+
+  // ========== PAYMENT OPERATIONS ==========
+
+  /**
+   * Create payment schedule
+   */
+  async createPaymentSchedule(
+    contractId: string,
+    scheduleData: {
+      totalPeriods: number;
+      schedule: Array<{
+        period: number;
+        amount: number;
+        dueDate: string;
+      }>;
+    },
+    user: FabricUser
+  ): Promise<BlockchainResponse<PaymentSchedule[]>> {
+    return this.executeBlockchainOperation(
+      async () => {
+        // Chaincode CreatePaymentSchedule expects: contractId, period, amount, orderRef
+        // We need to create multiple payment schedules for each period
+        const results: any[] = [];
         
-//         for (const scheduleItem of scheduleData.schedule) {
-//           const result = await this.contract.submitTransaction(
-//             'CreatePaymentSchedule',
-//             contractId,
-//             scheduleItem.period.toString(),
-//             scheduleItem.amount.toString(),
-//             `ORDER_${contractId}_${scheduleItem.period}` // Generate orderRef
-//           );
-//           results.push(JSON.parse(result.toString()));
-//         }
+        for (const scheduleItem of scheduleData.schedule) {
+          const result = await this.contract.submitTransaction(
+            'CreatePaymentSchedule',
+            contractId,
+            scheduleItem.period.toString(),
+            scheduleItem.amount.toString(),
+            `ORDER_${contractId}_${scheduleItem.period}` // Generate orderRef
+          );
+          results.push(JSON.parse(result.toString()));
+        }
         
-//         return results;
-//       },
-//       'createPaymentSchedule',
-//       user.orgName,
-//       user.userId
-//     );
-//   }
-
-//   /**
-//    * Record monthly rent payment
-//    */
-//   async recordPayment(
-//     contractId: string,
-//     period: string,
-//     amount: string,
-//     user: FabricUser,
-//     orderRef?: string
-//   ): Promise<BlockchainResponse<Payment>> {
-//     return this.executeBlockchainOperation(
-//       async () => {
-//         const result = await this.contract.submitTransaction('RecordPayment', contractId, period, amount, orderRef || '');
-//         return JSON.parse(result.toString());
-//       },
-//       'recordPayment',
-//       user.orgName,
-//       user.userId
-//     );
-//   }
-
-//   /**
-//    * Mark payment as overdue (automatic based on due date)
-//    */
-//   async markOverdue(contractId: string, period: string, user: FabricUser): Promise<BlockchainResponse<Payment>> {
-//     return this.executeBlockchainOperation(
-//       async () => {
-//         const result = await this.contract.submitTransaction('MarkOverdue', contractId, period);
-//         return JSON.parse(result.toString());
-//       },
-//       'markOverdue',
-//       user.orgName,
-//       user.userId
-//     );
-//   }
-
-//   /**
-//    * Apply penalty to a specific payment
-//    */
-//   async applyPenalty(
-//     contractId: string,
-//     period: string,
-//     amount: string,
-//     policyRef: string,
-//     reason: string,
-//     user: FabricUser
-//   ): Promise<BlockchainResponse<Penalty>> {
-//     return this.executeBlockchainOperation(
-//       async () => {
-//         const result = await this.contract.submitTransaction('ApplyPenalty', contractId, period, amount, policyRef || '', reason);
-//         return JSON.parse(result.toString());
-//       },
-//       'applyPenalty',
-//       user.orgName,
-//       user.userId
-//     );
-//   }
-
-//   /**
-//    * Record contract-level penalty
-//    */
-//   async recordPenalty(
-//     contractId: string,
-//     party: string,
-//     amount: string,
-//     reason: string,
-//     user: FabricUser
-//   ): Promise<BlockchainResponse<Penalty>> {
-//     return this.executeBlockchainOperation(
-//       async () => {
-//         const result = await this.contract.submitTransaction('RecordPenalty', contractId, party, amount, reason);
-//         return JSON.parse(result.toString());
-//       },
-//       'recordPenalty',
-//       user.orgName,
-//       user.userId
-//     );
-//   }
-
-//   /**
-//    * Query payments by status
-//    */
-//   async queryPaymentsByStatus(status: string, user: FabricUser): Promise<BlockchainResponse<Payment[]>> {
-//     return this.executeBlockchainOperation(
-//       async () => {
-//         const result = await this.contract.evaluateTransaction('QueryPaymentsByStatus', status);
-//         return JSON.parse(result.toString());
-//       },
-//       'queryPaymentsByStatus',
-//       user.orgName,
-//       user.userId
-//     );
-//   }
-
-//   /**
-//    * Query overdue payments
-//    */
-//   async queryOverduePayments(user: FabricUser): Promise<BlockchainResponse<OverduePayment[]>> {
-//     return this.executeBlockchainOperation(
-//       async () => {
-//         const result = await this.contract.evaluateTransaction('QueryOverduePayments');
-//         return JSON.parse(result.toString());
-//       },
-//       'queryOverduePayments',
-//       user.orgName,
-//       user.userId
-//     );
-//   }
-
-//   // ========== PRIVATE DATA OPERATIONS ==========
-
-//   /**
-//    * Store sensitive contract details in private data collection
-//    */
-//   async storeContractPrivateDetails(
-//     contractId: string,
-//     privateDataJson: string,
-//     user: FabricUser
-//   ): Promise<BlockchainResponse<any>> {
-//     return this.executeBlockchainOperation(
-//       async () => {
-//         const result = await this.contract.submitTransaction('StoreContractPrivateDetails', contractId, privateDataJson);
-//         return JSON.parse(result.toString());
-//       },
-//       'storeContractPrivateDetails',
-//       user.orgName,
-//       user.userId
-//     );
-//   }
-
-//   /**
-//    * Retrieve private contract details
-//    */
-//   async getContractPrivateDetails(
-//     contractId: string,
-//     user: FabricUser
-//   ): Promise<BlockchainResponse<any>> {
-//     return this.executeBlockchainOperation(
-//       async () => {
-//         const result = await this.contract.evaluateTransaction('GetContractPrivateDetails', contractId);
-//         return JSON.parse(result.toString());
-//       },
-//       'getContractPrivateDetails',
-//       user.orgName,
-//       user.userId
-//     );
-//   }
-
-//   // ========== UTILITY OPERATIONS ==========
-
-//   /**
-//    * Health check for blockchain connection
-//    */
-//   async healthCheck(): Promise<{
-//     status: string;
-//     network: string;
-//     isConnected: boolean;
-//     timestamp: string;
-//     organizations: string[];
-//   }> {
-//     try {
-//       await this.ensureConnection();
-//       const config = this.blockchainConfig.getFabricConfig();
-//       const organizations = Object.keys(this.blockchainConfig.getOrganizations());
-      
-//       return {
-//         status: 'healthy',
-//         network: `${config.channelName}/${config.chaincodeName}`,
-//         isConnected: this.isInitialized,
-//         timestamp: new Date().toISOString(),
-//         organizations: organizations
-//       };
-//     } catch (error) {
-//       this.logger.error('Blockchain health check failed:', error.message);
-//       return {
-//         status: 'unhealthy',
-//         network: 'disconnected',
-//         isConnected: false,
-//         timestamp: new Date().toISOString(),
-//         organizations: []
-//       };
-//     }
-//   }
-
-//   /**
-//    * Get supported organizations
-//    */
-//   getSupportedOrganizations(): string[] {
-//     return Object.keys(this.blockchainConfig.getOrganizations());
-//   }
-
-//   /**
-//    * Get contract penalties
-//    */
-//   async getContractPenalties(contractId: string, user: FabricUser): Promise<BlockchainResponse<Penalty[]>> {
-//     return this.executeBlockchainOperation(
-//       async () => {
-//         const result = await this.contract.evaluateTransaction('QueryPenaltiesByContract', contractId);
-//         const rawData = result.toString();
-//         const parsedData = JSON.parse(rawData);
+        return results;
+      },
+      'createPaymentSchedule',
+      user.orgName,
+      user.userId
+    );
+  }
+
+  /**
+   * Record monthly rent payment
+   */
+  async recordPayment(
+    contractId: string,
+    period: string,
+    amount: string,
+    user: FabricUser,
+    orderRef?: string
+  ): Promise<BlockchainResponse<Payment>> {
+    return this.executeBlockchainOperation(
+      async () => {
+        const result = await this.contract.submitTransaction('RecordPayment', contractId, period, amount, orderRef || '');
+        return JSON.parse(result.toString());
+      },
+      'recordPayment',
+      user.orgName,
+      user.userId
+    );
+  }
+
+  /**
+   * Mark payment as overdue (automatic based on due date)
+   */
+  async markOverdue(contractId: string, period: string, user: FabricUser): Promise<BlockchainResponse<Payment>> {
+    return this.executeBlockchainOperation(
+      async () => {
+        const result = await this.contract.submitTransaction('MarkOverdue', contractId, period);
+        return JSON.parse(result.toString());
+      },
+      'markOverdue',
+      user.orgName,
+      user.userId
+    );
+  }
+
+  /**
+   * Apply penalty to a specific payment
+   */
+  async applyPenalty(
+    contractId: string,
+    period: string,
+    amount: string,
+    policyRef: string,
+    reason: string,
+    user: FabricUser
+  ): Promise<BlockchainResponse<Penalty>> {
+    return this.executeBlockchainOperation(
+      async () => {
+        const result = await this.contract.submitTransaction('ApplyPenalty', contractId, period, amount, policyRef || '', reason);
+        return JSON.parse(result.toString());
+      },
+      'applyPenalty',
+      user.orgName,
+      user.userId
+    );
+  }
+
+  /**
+   * Record contract-level penalty
+   */
+  async recordPenalty(
+    contractId: string,
+    party: string,
+    amount: string,
+    reason: string,
+    user: FabricUser
+  ): Promise<BlockchainResponse<Penalty>> {
+    return this.executeBlockchainOperation(
+      async () => {
+        const result = await this.contract.submitTransaction('RecordPenalty', contractId, party, amount, reason);
+        return JSON.parse(result.toString());
+      },
+      'recordPenalty',
+      user.orgName,
+      user.userId
+    );
+  }
+
+  /**
+   * Query payments by status
+   */
+  async queryPaymentsByStatus(status: string, user: FabricUser): Promise<BlockchainResponse<Payment[]>> {
+    return this.executeBlockchainOperation(
+      async () => {
+        const result = await this.contract.evaluateTransaction('QueryPaymentsByStatus', status);
+        return JSON.parse(result.toString());
+      },
+      'queryPaymentsByStatus',
+      user.orgName,
+      user.userId
+    );
+  }
+
+  /**
+   * Query overdue payments
+   */
+  async queryOverduePayments(user: FabricUser): Promise<BlockchainResponse<OverduePayment[]>> {
+    return this.executeBlockchainOperation(
+      async () => {
+        const result = await this.contract.evaluateTransaction('QueryOverduePayments');
+        return JSON.parse(result.toString());
+      },
+      'queryOverduePayments',
+      user.orgName,
+      user.userId
+    );
+  }
+
+  // ========== PRIVATE DATA OPERATIONS ==========
+
+  /**
+   * Store sensitive contract details in private data collection
+   */
+  async storeContractPrivateDetails(
+    contractId: string,
+    privateDataJson: string,
+    user: FabricUser
+  ): Promise<BlockchainResponse<any>> {
+    return this.executeBlockchainOperation(
+      async () => {
+        const result = await this.contract.submitTransaction('StoreContractPrivateDetails', contractId, privateDataJson);
+        return JSON.parse(result.toString());
+      },
+      'storeContractPrivateDetails',
+      user.orgName,
+      user.userId
+    );
+  }
+
+  /**
+   * Retrieve private contract details
+   */
+  async getContractPrivateDetails(
+    contractId: string,
+    user: FabricUser
+  ): Promise<BlockchainResponse<any>> {
+    return this.executeBlockchainOperation(
+      async () => {
+        const result = await this.contract.evaluateTransaction('GetContractPrivateDetails', contractId);
+        return JSON.parse(result.toString());
+      },
+      'getContractPrivateDetails',
+      user.orgName,
+      user.userId
+    );
+  }
+
+  // ========== UTILITY OPERATIONS ==========
+
+  /**
+   * Health check for blockchain connection
+   */
+  async healthCheck(): Promise<{
+    status: string;
+    network: string;
+    isConnected: boolean;
+    timestamp: string;
+    organizations: string[];
+  }> {
+    try {
+      await this.ensureConnection();
+      const config = this.blockchainConfig.getFabricConfig();
+      const organizations = Object.keys(this.blockchainConfig.getOrganizations());
+      
+      return {
+        status: 'healthy',
+        network: `${config.channelName}/${config.chaincodeName}`,
+        isConnected: this.isInitialized,
+        timestamp: new Date().toISOString(),
+        organizations: organizations
+      };
+    } catch (error) {
+      this.logger.error('Blockchain health check failed:', error.message);
+      return {
+        status: 'unhealthy',
+        network: 'disconnected',
+        isConnected: false,
+        timestamp: new Date().toISOString(),
+        organizations: []
+      };
+    }
+  }
+
+  /**
+   * Get supported organizations
+   */
+  getSupportedOrganizations(): string[] {
+    return Object.keys(this.blockchainConfig.getOrganizations());
+  }
+
+  /**
+   * Get contract penalties
+   */
+  async getContractPenalties(contractId: string, user: FabricUser): Promise<BlockchainResponse<Penalty[]>> {
+    return this.executeBlockchainOperation(
+      async () => {
+        const result = await this.contract.evaluateTransaction('QueryPenaltiesByContract', contractId);
+        const rawData = result.toString();
+        const parsedData = JSON.parse(rawData);
         
-//         return parsedData;
-//       },
-//       'getContractPenalties',
-//       user.orgName,
-//       user.userId
-//     );
-//   }
-// }+        return parsedData;
+      },
+      'getContractPenalties',
+      user.orgName,
+      user.userId
+    );
+  }
+}