--- conflicted
+++ resolved
@@ -484,7 +484,6 @@
       return;
     }
 
-<<<<<<< HEAD
     console.log(`📋 Payment details:`, {
       id: payment.id,
       purpose: payment.purpose,
@@ -500,8 +499,6 @@
     // - Tenant trả tiền thuê tháng đầu (PaymentPurpose.FIRST_MONTH_RENT)
     // - Tenant trả tiền thuê hàng tháng (PaymentPurpose.MONTHLY_RENT) -- chưa xử lý tự động
 
-=======
->>>>>>> de1914db
     if (
       payment.purpose === PaymentPurpose.TENANT_ESCROW_DEPOSIT ||
       payment.purpose === PaymentPurpose.LANDLORD_ESCROW_DEPOSIT
@@ -539,7 +536,6 @@
     }
 
     if (payment.purpose === PaymentPurpose.FIRST_MONTH_RENT) {
-<<<<<<< HEAD
       await this.creditFirstMonthRentToLandlord(payment);
       
       // Sync first payment to blockchain
@@ -550,9 +546,6 @@
         // Continue execution - blockchain sync failure shouldn't block payment processing
       }
       
-=======
-      console.log('Da chay vao if FIRST_MONTH_RENT');
->>>>>>> de1914db
       const tenantId = payment.contract.tenant?.id;
       const propertyId = payment.contract.property?.id;
       if (tenantId && propertyId) {
@@ -575,7 +568,6 @@
     }
   }
 
-<<<<<<< HEAD
   private async creditFirstMonthRentToLandlord(payment: Payment) {
     const landlordId = payment.contract?.landlord?.id;
 
@@ -785,8 +777,6 @@
     }
   }
 
-=======
->>>>>>> de1914db
   /** ===== Helpers ===== */
 
   private generateVnpTxnRef() {
